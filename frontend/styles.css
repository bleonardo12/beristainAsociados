/* ========== VARIABLES GLOBALES MODERNIZADAS 2025 ========== */

:root {
<<<<<<< HEAD
    /* Color palette - Paleta moderna y suave inspirada en diseño contemporáneo */
    --primary: #2C3E50;              /* Azul suave y profesional */
    --primary-light: #5D6D7E;        /* Azul pastel claro */
    --primary-dark: #1A252F;         /* Azul oscuro suave */
    --secondary: #E8D5B7;            /* Dorado pastel cálido */
    --secondary-light: #F5EBD9;      /* Dorado muy suave */
    --secondary-dark: #C9B896;       /* Dorado profundo */
    --accent: #D4AF77;               /* Azul grisáceo suave */
    --accent-light: #E9D7B8;         /* Azul cielo pastel */
    
    /* Neutrales con escala refinada */
    --neutral-100: #ffffff;
    --neutral-200: #F8F6F3;
    --neutral-300: #E8E6E3;
    --neutral-400: #D1CEC9;
    --neutral-500: #6c757d; /* Mejorado para contraste WCAG AA (5.2:1) */
    --neutral-600: #495057;
    --neutral-700: #2C2C2C;
    
    /* Para cálculos de rgba - Actualizado con nueva paleta */
    --neutral-100-rgb: 255, 255, 255;
    --neutral-700-rgb: 39, 43, 47;
    --primary-rgb: 90, 127, 165;        /* #2C3E50 */
    --secondary-rgb: 212, 184, 150;     /* #E8D5B7 */
    
    /* Sistema de espaciado moderno - Más generoso */
    --spacing-xs: clamp(0.75rem, 0.75rem + 0.15vw, 1rem);
    --spacing-sm: clamp(1rem, 1rem + 0.25vw, 1.5rem);
    --spacing-md: clamp(1.5rem, 1.5rem + 0.5vw, 2rem);
    --spacing-lg: clamp(2.5rem, 2.5rem + 0.75vw, 3.5rem);
    --spacing-xl: clamp(4rem, 4rem + 1.5vw, 5.5rem);
=======
    /* Paleta de colores pasteles elegantes - Gama dorada suave */
    --primary: #2C3E50;              /* Azul marino elegante */
    --primary-light: #5D6D7E;        /* Azul grisáceo suave */
    --primary-dark: #1A252F;         /* Azul oscuro profundo */
    --secondary: #E8D5B7;            /* Dorado pastel muy suave */
    --secondary-light: #F5EBD9;      /* Crema dorado claro */
    --secondary-dark: #C9B896;       /* Dorado arena */
    --accent: #D4AF77;               /* Dorado medio cálido */
    --accent-light: #E9D7B8;         /* Dorado pastel luminoso */

    /* Neutrales con escala refinada */
    --neutral-100: #ffffff;
    --neutral-200: #F8F6F3;          /* Crema muy claro */
    --neutral-300: #E8E6E3;          /* Gris cálido claro */
    --neutral-400: #D1CEC9;          /* Gris cálido medio */
    --neutral-500: #6c757d;
    --neutral-600: #495057;
    --neutral-700: #2C2C2C;          /* Negro cálido */

    /* Para cálculos de rgba - Actualizado con nueva paleta */
    --neutral-100-rgb: 255, 255, 255;
    --neutral-700-rgb: 44, 44, 44;
    --primary-rgb: 44, 62, 80;          /* #2C3E50 */
    --secondary-rgb: 232, 213, 183;     /* #E8D5B7 */
    
    /* Sistema de espaciado generoso - Diseño limpio y respirable */
    --spacing-xs: clamp(1rem, 1rem + 0.2vw, 1.25rem);
    --spacing-sm: clamp(1.5rem, 1.5rem + 0.35vw, 2rem);
    --spacing-md: clamp(2rem, 2rem + 0.75vw, 3rem);
    --spacing-lg: clamp(3rem, 3rem + 1vw, 4.5rem);
    --spacing-xl: clamp(5rem, 5rem + 2vw, 7rem);
>>>>>>> 2c54e131
    
    /* Sistema tipográfico fluido */
    --fs-xs: clamp(0.75rem, 0.75rem + 0.1vw, 0.875rem);
    --fs-sm: clamp(0.875rem, 0.875rem + 0.1vw, 0.9375rem); 
    --fs-base: clamp(1rem, 1rem + 0.2vw, 1.125rem);
    --fs-md: clamp(1.125rem, 1.125rem + 0.3vw, 1.25rem);
    --fs-lg: clamp(1.25rem, 1.25rem + 0.5vw, 1.5rem);
    --fs-xl: clamp(1.5rem, 1.5rem + 0.75vw, 2rem);
    --fs-2xl: clamp(1.875rem, 1.875rem + 1vw, 2.5rem);
    --fs-3xl: clamp(2.5rem, 2.5rem + 1.5vw, 3.5rem);
    --fs-4xl: clamp(3rem, 3rem + 2vw, 4.5rem);
    
    /* Tipografía modernizada */
    --font-primary: 'Playfair Display', serif;     /* Títulos elegantes */
    --font-secondary: 'Montserrat', sans-serif;    /* Texto moderno y legible */
    --line-height-tight: clamp(1.1, 1.1 + 0.1vw, 1.2);
    --line-height-normal: clamp(1.5, 1.5 + 0.1vw, 1.6);
    --line-height-relaxed: clamp(1.6, 1.6 + 0.1vw, 1.8);
    
    /* Radios modernos - Más generosos y suaves */
    --border-radius-sm: 8px;
    --border-radius-md: 12px;
    --border-radius-lg: 16px;
    --border-radius-xl: 20px;
    --border-radius-full: 9999px;
    
    --shadow-sm: 0 2px 8px rgba(0, 0, 0, 0.04);
    --shadow-md: 0 4px 12px rgba(0, 0, 0, 0.06);
    --shadow-lg: 0 8px 24px rgba(0, 0, 0, 0.08);
    --shadow-inner: inset 0 2px 4px rgba(0, 0, 0, 0.06);
    
    /* Transiciones refinadas */
    --transition-fast: 150ms cubic-bezier(0.4, 0, 0.2, 1);
    --transition-normal: 300ms cubic-bezier(0.4, 0, 0.2, 1);
    --transition-slow: 500ms cubic-bezier(0.4, 0, 0.2, 1);
    --transition-bounce: 500ms cubic-bezier(0.34, 1.56, 0.64, 1);
    
    /* Motion preferences */
    --reduce-motion: no-preference;
}
  
/* Soporte para preferencias de movimiento reducido */
@media (prefers-reduced-motion: reduce) {
    :root {
        --reduce-motion: reduce;
    }
    
    *, ::before, ::after {
        animation-duration: 0.01ms !important;
        animation-iteration-count: 1 !important;
        transition-duration: 0.01ms !important;
        scroll-behavior: auto !important;
    }
}

/* Keyframes para animaciones */
@keyframes fadeIn {
    from { opacity: 0; }
    to { opacity: 1; }
}

@keyframes fadeOut {
    from { opacity: 1; }
    to { opacity: 0; }
}

@keyframes enterFromRight {
    from { transform: translateX(100%); }
    to { transform: translateX(0); }
}

@keyframes enterFromLeft {
    from { transform: translateX(-100%); }
    to { transform: translateX(0); }
}

@keyframes leaveToRight {
    from { transform: translateX(0); }
    to { transform: translateX(100%); }
}

@keyframes leaveToLeft {
    from { transform: translateX(0); }
    to { transform: translateX(-100%); }
}

@keyframes highlight-pulse {
    0% { 
        box-shadow: 0 0 0 0 rgba(var(--secondary-rgb), 0.7);
    }
    70% { 
        box-shadow: 0 0 0 20px rgba(var(--secondary-rgb), 0);
    }
    100% { 
        box-shadow: 0 0 0 0 rgba(var(--secondary-rgb), 0);
    }
}
  
/* ========== RESET Y ESTILOS BASE MODERNIZADOS ========== */
@layer base {
    *, *::before, *::after {
        box-sizing: border-box;
        margin: 0;
        padding: 0;
    }
    
    html {
        font-size: 100%;
        scroll-behavior: smooth;
        text-size-adjust: 100%;
        text-rendering: optimizeLegibility;
        -webkit-font-smoothing: antialiased;
        -moz-osx-font-smoothing: grayscale;
        accent-color: var(--primary);
    }
    
    body {
        font-family: var(--font-secondary);
        font-size: var(--fs-base);
        line-height: var(--line-height-normal);
        color: var(--neutral-600);
        background-color: var(--neutral-100);
        min-height: 100vh;
        display: flex;
        flex-direction: column;
        overflow-x: hidden;
    }
    
    main {
        flex: 1;
    }
    
    img, picture, video, canvas, svg {
        display: block;
        max-width: 100%;
        height: auto;
    }
    
    /* Establecer espaciado consistente para párrafos */
    p {
        margin-bottom: var(--spacing-md);
        max-width: 70ch; /* Ancho óptimo de legibilidad */
    }
    
    a {
        color: var(--primary);
        text-decoration: none;
        transition: color var(--transition-normal);
    }
    
    a:hover {
        color: var(--accent);
    }
    
    /* Jerarquía tipográfica clara */
    h1, h2, h3, h4, h5, h6 {
        font-family: var(--font-primary);
        font-weight: 400;
        line-height: var(--line-height-tight);
        color: var(--neutral-700);
        margin-bottom: var(--spacing-md);
        max-width: 50ch; /* Ancho óptimo para títulos */
        text-wrap: balance; /* Nuevo en CSS: mejora la división de líneas */
    }
    
    h1 { font-size: var(--fs-4xl); }
    h2 { font-size: var(--fs-3xl); }
    h3 { font-size: var(--fs-2xl); }
    h4 { font-size: var(--fs-xl); }
    h5 { font-size: var(--fs-lg); }
    h6 { font-size: var(--fs-md); }
    
    /* Mejora de accesibilidad para el foco */
    :focus-visible {
        outline: 2px solid var(--primary);
        outline-offset: 3px;
        border-radius: var(--border-radius-sm);
        box-shadow: 0 0 0 4px rgba(var(--primary-rgb), 0.2);
    }
    
    /* Skip link para accesibilidad */
    .skip-link {
        position: absolute;
        top: -100px;
        left: 20px;
        z-index: 9999;
        padding: var(--spacing-sm) var(--spacing-md);
        background: var(--primary);
        color: var(--neutral-100);
        border-radius: var(--border-radius-md);
        transition: top var(--transition-normal);
    }

    .skip-link:focus {
        top: 20px;
    }

    /* Clase visually-hidden para accesibilidad */
    .visually-hidden {
        position: absolute;
        width: 1px;
        height: 1px;
        padding: 0;
        margin: -1px;
        overflow: hidden;
        clip: rect(0, 0, 0, 0);
        white-space: nowrap;
        border-width: 0;
    }
    
    /* Mejora de espaciado entre secciones */
    section {
        margin-bottom: var(--spacing-sm);
        padding-top: var(--spacing-sm);
        padding-bottom: var(--spacing-sm);
    }
}

/* ========== TEMA OSCURO ========== */
@layer base {
    /* Preferencia del sistema */
    @media (prefers-color-scheme: dark) {
        :root {
            color-scheme: dark;
            
            /* Paleta oscura */
            --neutral-100: #121212;
            --neutral-200: #1e1e1e;
            --neutral-300: #2d2d2d;
            --neutral-400: #353535;
            --neutral-500: #5c5c5c;
            --neutral-600: #b0b0b0;
            --neutral-700: #f0f0f0;
            
            /* Para cálculos de rgba en modo oscuro */
            --neutral-100-rgb: 18, 18, 18;
            --neutral-700-rgb: 240, 240, 240;
            
            /* Colores ajustados para el tema oscuro */
            --primary: #4a6fa5;
            --primary-rgb: 74, 111, 165;
            --secondary: #d4bc45;
            --secondary-rgb: 212, 188, 69;
            --accent: #6d93d1;
            
            /* Sombras para fondo oscuro */
            --shadow-sm: 0 2px 8px rgba(0, 0, 0, 0.2);
            --shadow-md: 0 4px 12px rgba(0, 0, 0, 0.25);
            --shadow-lg: 0 8px 24px rgba(0, 0, 0, 0.3);
        }
        
        .navbar {
            background-color: rgba(var(--neutral-100-rgb), 0.85);
        }
        
        .home {
            background-image: linear-gradient(rgba(0, 0, 0, 0.3), rgba(0, 0, 0, 0.3)), url('img/Facultad_de_derecho_uba.webp');
        }
        
        .card {
            background-color: var(--neutral-200);
            border: 1px solid var(--neutral-300);
        }
        
        .comentario-card {
            background-color: var(--neutral-200);
        }
        
        /* Inversión de iconos en modo oscuro si es necesario */
        .invert-in-dark {
            filter: invert(1) hue-rotate(180deg);
        }
    }
    
    /* Tema oscuro con toggle */
    html.dark-theme {
      color-scheme: dark;
      
      /* Paleta oscura */
      --neutral-100: #121212;
      --neutral-200: #1e1e1e;
      --neutral-300: #2d2d2d;
      --neutral-400: #353535;
      --neutral-500: #5c5c5c;
      --neutral-600: #b0b0b0;
      --neutral-700: #f0f0f0;
      
      --neutral-100-rgb: 18, 18, 18;
      --neutral-700-rgb: 240, 240, 240;
      
      --primary: #4a6fa5;
      --primary-rgb: 74, 111, 165;
      --secondary: #d4bc45;
      --secondary-rgb: 212, 188, 69;
      --accent: #6d93d1;
      
      --shadow-sm: 0 2px 8px rgba(0, 0, 0, 0.2);
      --shadow-md: 0 4px 12px rgba(0, 0, 0, 0.25);
      --shadow-lg: 0 8px 24px rgba(0, 0, 0, 0.3);
      
      background-color: var(--neutral-100);
      color: var(--neutral-600);
    }
    
    /* Aplicar a todos los elementos principales */
    html.dark-theme body,
    html.dark-theme main,
    html.dark-theme section,
    html.dark-theme .container,
    html.dark-theme .container-fluid {
      background-color: var(--neutral-100);
      color: var(--neutral-600);
    }
    
    /* Estilos específicos para tema oscuro */
    html.dark-theme .navbar {
      background-color: rgba(var(--neutral-100-rgb), 0.85);
    }
    
    html.dark-theme .card {
      background-color: var(--neutral-200);
      border: 1px solid var(--neutral-300);
    }
    
    html.dark-theme .card-header {
      background-color: var(--neutral-300);
    }
    
    html.dark-theme .section-title,
    html.dark-theme .card-body h4,
    html.dark-theme h1, 
    html.dark-theme h2, 
    html.dark-theme h3, 
    html.dark-theme h4, 
    html.dark-theme h5, 
    html.dark-theme h6 {
      color: var(--neutral-700);
    }
    
    html.dark-theme .card-text li {
      color: var(--neutral-600);
    }
    
    html.dark-theme .comentario-card {
      background-color: var(--neutral-200);
    }
    
    html.dark-theme .form-control,
    html.dark-theme .form-select {
      background-color: var(--neutral-300);
      border-color: var(--neutral-400);
      color: var(--neutral-700);
    }
    
    html.dark-theme .form-floating label {
      color: var(--neutral-500);
    }
    
    html.dark-theme .contact-info a {
      color: var(--accent);
    }
    
    html.dark-theme .contact-info a:hover {
      color: var(--secondary);
    }
    
    html.dark-theme p,
    html.dark-theme .card-text li,
    html.dark-theme .section-text,
    html.dark-theme .comentario-body p {
      color: var(--neutral-600);
    }
    
    html.dark-theme .chatbot-panel {
      background-color: var(--neutral-200);
    }
    
    html.dark-theme .chatbot-header {
      background-color: var(--primary);
    }
    
    html.dark-theme .message.bot {
      background-color: var(--neutral-300);
      color: var(--neutral-700);
    }
    
    html.dark-theme .chat-input input {
      background-color: var(--neutral-300);
      border-color: var(--neutral-400);
      color: var(--neutral-700);
    }
    
    html.dark-theme .home {
      background-image: linear-gradient(rgba(0, 0, 0, 0.5), rgba(0, 0, 0, 0.5)), url('img/Facultad_de_derecho_uba.webp');
    }
    
    /* Transición suave entre temas */
    html.color-theme-in-transition,
    html.color-theme-in-transition *,
    html.color-theme-in-transition *:before,
    html.color-theme-in-transition *:after {
      transition: all 750ms;
      transition-delay: 0;
    }
    
    /* Selector de tema */
    #theme-toggle {
      position: fixed;
      bottom: 20px;
      right: 20px;
      z-index: 1047;  /* Debajo del chatbot y WhatsApp */
      width: 50px;
      height: 50px;
      border-radius: var(--border-radius-full);
      background-color: var(--primary);
      color: var(--neutral-100);
      border: none;
      cursor: pointer;
      display: flex;
      align-items: center;
      justify-content: center;
      box-shadow: var(--shadow-md);
      transition: transform var(--transition-bounce), background-color var(--transition-normal);
    }
    
    #theme-toggle:hover {
      transform: scale(1.1);
      background-color: var(--secondary);
    }
    
    /* Iconos del tema */
    .dark-icon {
      opacity: 1;
      transform: rotate(0);
      position: absolute;
      font-size: 1.5rem;
      transition: opacity var(--transition-normal), transform var(--transition-normal);
      will-change: opacity, transform;
    }
    
    .light-icon {
      opacity: 0;
      transform: rotate(90deg);
      position: absolute;
      font-size: 1.5rem;
      transition: opacity var(--transition-normal), transform var(--transition-normal);
      will-change: opacity, transform;
    }
    
    html.dark-theme .dark-icon {
      opacity: 0;
      transform: rotate(-90deg);
    }
    
    html.dark-theme .light-icon {
      opacity: 1;
      transform: rotate(0);
    }
}

/* ========== NAVBAR CON LOGO PROMINENTE ========== */
@layer components {
    /* Base del navbar */
    nav.navbar {
        background-color: rgba(var(--neutral-100-rgb), 0.85);
        backdrop-filter: blur(10px);
        -webkit-backdrop-filter: blur(10px);
        box-shadow: none;
        position: fixed;
        top: 0;
        left: 0;
        width: 100%;
        height: 120px;
        z-index: 1050;  /* Jerarquía consistente */
        padding: var(--spacing-sm) var(--spacing-lg);
        display: flex;
        align-items: center;
        transition: all var(--transition-normal);
    }
    
    /* Navbar en estado scrolled */
    nav.navbar.scrolled {
        padding: var(--spacing-xs) var(--spacing-lg);
        background-color: var(--neutral-100);
        box-shadow: var(--shadow-md);
        height: 80px;
    }
    
    /* Contenedor principal del navbar */
    .navbar .container-fluid {
        display: flex;
        align-items: center;
    }

    .navbar-nav .dropdown-menu {
        transition: 
            opacity 0.3s ease, 
            transform 0.3s ease, 
            visibility 0.3s;
        will-change: opacity, transform, visibility;
    }
    
    /* Contenedor del logo */
    .navbar .navbar-brand {
        padding: 0;
        margin-right: 2rem;
        position: relative;
        z-index: 10;
        height: 100%;
        display: flex;
        align-items: center;
        transition: all var(--transition-normal);
    }

    /* Logo principal - versión más prominente */
    .navbar .logo-principal {
        height: 105px;
        width: auto;
        max-height: none;
        min-height: 95px;
        filter: drop-shadow(0 3px 6px rgba(0, 0, 0, 0.15));
        position: relative;
        transition: all 0.4s cubic-bezier(0.4, 0, 0.2, 1);
        opacity: 1;
        visibility: visible;
        display: block;
        will-change: height, min-height, filter, transform;
    }

    /* Logo cuando el navbar está scrolled */
    .navbar.scrolled .logo-principal {
        height: 70px;
        min-height: 60px;
        filter: drop-shadow(0 2px 4px rgba(0, 0, 0, 0.12));
    }

    /* Efecto hover en el logo */
    .navbar .navbar-brand:hover .logo-principal {
        filter: drop-shadow(0 6px 12px rgba(0, 0, 0, 0.25));
        transform: scale(1.05) translateY(-2px);
    }

    .navbar .navbar-brand:active .logo-principal {
        transform: scale(1.02) translateY(0);
        transition: all 0.1s ease;
    }
    
    /* Ajuste para el menú colapsable */
    .navbar .navbar-collapse {
        margin-left: 150px;
    }
    
    /* Navegación principal */
    .navbar-nav {
        display: flex;
        flex-grow: 1; /* Crecer para ocupar espacio disponible */
        margin-left: 50px; /* Separación desde el logo */
    }
    
    /* Enlaces de navegación */
    .navbar-nav .nav-link {
        color: var(--neutral-600);
        font-weight: 400;
        font-size: 1.1rem;
        margin: 0 var(--spacing-lg);
        transition: all var(--transition-normal);
        position: relative;
        padding: var(--spacing-xs) 0;
    }
    
    /* Línea inferior para enlaces */
    .navbar-nav .nav-link:after {
        content: '';
        position: absolute;
        width: 0;
        height: 2px;
        bottom: 0;
        left: 0;
        background-color: var(--secondary);
        transition: width var(--transition-normal);
    }
    
    /* Estado hover de enlaces */
    .navbar-nav .nav-link:hover {
        color: var(--primary);
    }
    
    /* Línea inferior para enlaces activos o hover */
    .navbar-nav .nav-link:hover:after,
    .navbar-nav .nav-item.active .nav-link:after {
        width: 100%;
    }
    
    /* Dropdown modernizado */
    /* NOTA: Reglas de dropdown movidas a overrides.css con media queries apropiados */
    /* para evitar conflictos entre desktop (hover) y mobile (overlay) */
    
    nav.navbar .dropdown-item {
        color: var(--neutral-600);
        font-size: 0.9rem;
        padding: var(--spacing-xs) var(--spacing-md);
        transition: all var(--transition-normal);
    }
    
    nav.navbar .dropdown-item:hover {
        background-color: var(--neutral-200);
        color: var(--primary);
        transform: translateX(5px);
    }
}

/* ========== BOTONES Y COMPONENTES INTERACTIVOS ========== */
@layer components {
    /* Botón primario */
    .btn-primary {
        background-color: var(--primary);
        border: none;
        color: var(--neutral-100);
        font-size: 0.9rem;
        font-weight: 500;
        padding: var(--spacing-xs) var(--spacing-md);
        border-radius: var(--border-radius-md);
        transition: all var(--transition-normal);
        letter-spacing: 0.5px;
        position: relative;
        overflow: hidden;
        z-index: 1;
    }
    
    .btn-primary:hover {
        background-color: var(--primary-dark);
        transform: translateY(-2px);
        box-shadow: var(--shadow-lg);
    }

    .btn-primary:active {
        transform: translateY(0);
        box-shadow: var(--shadow-sm);
        transition: all 0.1s ease;
    }

    .btn-primary:focus-visible {
        outline: 3px solid var(--secondary);
        outline-offset: 3px;
        box-shadow: 0 0 0 6px rgba(var(--secondary-rgb), 0.3);
    }

    /* Efecto ripple para botones */
    .btn-primary::after {
        content: '';
        position: absolute;
        top: 50%;
        left: 50%;
        width: 300px;
        height: 300px;
        background: rgba(255, 255, 255, 0.2);
        border-radius: 50%;
        transform: translate(-50%, -50%) scale(0);
        opacity: 0;
        z-index: -1;
        transition: transform 0.6s cubic-bezier(0.4, 0, 0.2, 1), opacity 0.6s;
    }

    .btn-primary:active::after {
        transform: translate(-50%, -50%) scale(1);
        opacity: 1;
        transition: transform 0s, opacity 0s;
    }
    
    .btn-lg {
        padding: 0.75rem 2rem;
        font-size: 1.125rem;
        border-radius: 8px;
    }
    
    /* Botón secundario */
    .btn-secondary, .btn-outline-secondary {
        background-color: var(--neutral-300);
        color: var(--neutral-700);
        border: none;
        transition: all var(--transition-normal);
    }
    
    .btn-outline-secondary {
        background-color: transparent;
        border: 1px solid var(--neutral-400);
    }
    
    .btn-secondary:hover, .btn-outline-secondary:hover {
        background-color: var(--neutral-400);
        transform: translateY(-2px);
    }
    
    /* Animaciones para elementos al scroll */
    .animate-on-scroll {
        opacity: 0;
        transition: opacity 0.6s ease, transform 0.6s ease;
        transition-delay: calc(var(--delay, 0) * 1ms);
    }
    
    .animate-on-scroll.fade-up {
        transform: translateY(20px);
    }
    
    .animate-on-scroll.slide-left {
        transform: translateX(-20px);
    }
    
    .animate-on-scroll.slide-right {
        transform: translateX(20px);
    }
    
    .animate-on-scroll.scale-in {
        transform: scale(0.95);
    }
    
    .animate-on-scroll.visible {
        opacity: 1;
        transform: translate(0) scale(1);
        will-change: opacity, transform;
    }
}

/* ========== COOKIE BANNER ========== */
@layer components {
    .cookie-banner {
        position: fixed;
        bottom: 0;
        left: 0;
        width: 100%;
        background-color: var(--neutral-700);
        color: var(--neutral-100);
        padding: var(--spacing-md);
        z-index: 1053;  /* Encima de todo para aceptación de cookies */
        box-shadow: var(--shadow-lg);
        transform: translateY(100%);
        transition: transform var(--transition-normal);
        isolation: isolate;
    }
    
    .cookie-banner.visible {
        transform: translateY(0);
    }
    
    .cookie-banner .container {
        display: flex;
        flex-wrap: wrap;
        justify-content: space-between;
        align-items: center;
        gap: var(--spacing-md);
        position: relative;
        z-index: 10000;
    }
    
    .cookie-banner p {
        margin: 0;
        flex: 1;
        min-width: 280px;
    }
    
    .cookie-banner a {
        color: var(--secondary);
        text-decoration: underline;
    }
    
    .cookie-banner .buttons {
        display: flex;
        gap: var(--spacing-sm);
    }
    
    .cookie-banner .btn-outline-secondary {
        background-color: transparent;
        border: 1px solid var(--neutral-300);
        color: var(--neutral-300);
    }
    
    .cookie-banner .btn-outline-secondary:hover {
        background-color: var(--neutral-300);
        color: var(--neutral-700);
    }
}

/* ========== BOTÓN CONTACTO INMEDIATO (Profesional) ========== */
.btn-contact-professional {
    background: linear-gradient(135deg, #1a365d 0%, #2d4a7c 100%);
    color: #ffffff;
    font-weight: 600;
    font-size: 1rem;
    padding: 12px 24px;
    border: 2px solid transparent;
    border-radius: 8px;
    box-shadow: 0 4px 12px rgba(26, 54, 93, 0.3),
                inset 0 1px 0 rgba(255, 255, 255, 0.1);
    transition: all 0.3s cubic-bezier(0.4, 0, 0.2, 1);
    display: inline-flex;
    align-items: center;
    justify-content: center;
    text-decoration: none;
    letter-spacing: 0.3px;
    position: relative;
    overflow: hidden;
}

.btn-contact-professional::before {
    content: '';
    position: absolute;
    top: 0;
    left: -100%;
    width: 100%;
    height: 100%;
    background: linear-gradient(90deg, transparent, rgba(255, 255, 255, 0.2), transparent);
    transition: left 0.5s ease;
}

.btn-contact-professional:hover::before {
    left: 100%;
}

.btn-contact-professional:hover {
    background: linear-gradient(135deg, #2d4a7c 0%, #3a5c9a 100%);
    transform: translateY(-2px);
    box-shadow: 0 6px 20px rgba(26, 54, 93, 0.4),
                inset 0 1px 0 rgba(255, 255, 255, 0.15);
    border-color: rgba(255, 255, 255, 0.1);
}

.btn-contact-professional:active {
    transform: translateY(0);
    box-shadow: 0 2px 8px rgba(26, 54, 93, 0.3);
    transition: all 0.1s ease;
}

.btn-contact-professional:focus-visible {
    outline: 3px solid rgba(45, 74, 124, 0.5);
    outline-offset: 3px;
}

.btn-contact-professional i {
    font-size: 1.1em;
    animation: ring-pulse 2s ease-in-out infinite;
}

/* ========== BOTONES ÁREA SOCIOS ========== */
.btn-socios-desktop {
    background: linear-gradient(135deg, #c9a961 0%, #b8954d 100%);
    color: #ffffff;
    font-weight: 600;
    font-size: 1.2rem;
    padding: 10px 14px;
    border: 2px solid transparent;
    border-radius: 8px;
    box-shadow: 0 4px 12px rgba(201, 169, 97, 0.3),
                inset 0 1px 0 rgba(255, 255, 255, 0.1);
    transition: all 0.3s cubic-bezier(0.4, 0, 0.2, 1);
    display: inline-flex;
    align-items: center;
    justify-content: center;
    text-decoration: none;
    position: relative;
    overflow: hidden;
    width: 48px;
    height: 48px;
}

.btn-socios-desktop:hover {
    background: linear-gradient(135deg, #d4b66e 0%, #c9a961 100%);
    transform: translateY(-2px);
    box-shadow: 0 6px 20px rgba(201, 169, 97, 0.4),
                inset 0 1px 0 rgba(255, 255, 255, 0.15);
    color: #ffffff;
}

.btn-socios-desktop:active {
    transform: translateY(0);
    box-shadow: 0 2px 8px rgba(201, 169, 97, 0.3);
}

.btn-socios-mobile {
    background: linear-gradient(135deg, #c9a961 0%, #b8954d 100%);
    color: #ffffff;
    font-weight: 600;
    font-size: 1rem;
    padding: 12px 24px;
    border: 2px solid transparent;
    border-radius: 8px;
    box-shadow: 0 4px 12px rgba(201, 169, 97, 0.3);
    transition: all 0.3s ease;
    display: inline-flex;
    align-items: center;
    justify-content: center;
    text-decoration: none;
    width: 100%;
    margin-bottom: 10px;
}

.btn-socios-mobile:hover {
    background: linear-gradient(135deg, #d4b66e 0%, #c9a961 100%);
    color: #ffffff;
    transform: translateY(-2px);
}

@keyframes ring-pulse {
    0%, 100% { transform: rotate(0deg) scale(1); }
    25% { transform: rotate(-10deg) scale(1.1); }
    50% { transform: rotate(10deg) scale(1.1); }
    75% { transform: rotate(-10deg) scale(1.1); }
}

/* ========== EMERGENCY BANNER (Fondo Oscuro, Llamativo) ========== */
.emergency-banner {
    position: relative;
    background: linear-gradient(135deg, #1a1a2e 0%, #16213e 100%);
    border-top: 3px solid #ff3838;
    border-bottom: 3px solid #ff3838;
    color: #ffffff;
    padding: 25px 0;
    text-align: center;
    z-index: 1050;
    box-shadow: 0 4px 25px rgba(255, 56, 56, 0.4),
                inset 0 2px 0 rgba(255, 56, 56, 0.2);
    animation: urgent-glow 2s ease-in-out infinite;
  }

  @keyframes urgent-glow {
    0%, 100% {
      box-shadow: 0 4px 25px rgba(255, 56, 56, 0.4),
                  inset 0 2px 0 rgba(255, 56, 56, 0.2);
      border-top-color: #ff3838;
      border-bottom-color: #ff3838;
    }
    50% {
      box-shadow: 0 6px 35px rgba(255, 56, 56, 0.7),
                  inset 0 2px 0 rgba(255, 56, 56, 0.3);
      border-top-color: #ff5555;
      border-bottom-color: #ff5555;
    }
  }

  .emergency-banner .container {
    display: flex;
    align-items: center;
    justify-content: center;
    position: relative;
    max-width: 100%;
  }

  .emergency-banner p {
    margin: 0 auto;
    padding: 0 70px;
    font-size: 19px;
    line-height: 1.7;
    width: 100%;
    font-weight: 700;
    text-align: center;
    letter-spacing: 0.5px;
    color: #ffffff;
    text-shadow: 0 2px 8px rgba(0, 0, 0, 0.6);
  }

  .emergency-banner p strong {
    color: #ff3838;
    font-weight: 800;
    font-size: 1.1em;
    text-shadow: 0 0 20px rgba(255, 56, 56, 0.8),
                 0 0 40px rgba(255, 56, 56, 0.4);
  }

  .emergency-banner p i {
    color: #ff3838;
    margin-right: 12px;
    font-size: 1.3em;
    animation: pulse-icon 1.2s ease-in-out infinite;
    filter: drop-shadow(0 0 8px rgba(255, 56, 56, 0.8));
  }

  @keyframes pulse-icon {
    0%, 100% {
      transform: scale(1);
      opacity: 1;
      filter: drop-shadow(0 0 8px rgba(255, 56, 56, 0.8));
    }
    50% {
      transform: scale(1.2);
      opacity: 0.95;
      filter: drop-shadow(0 0 15px rgba(255, 56, 56, 1));
    }
  }

  .emergency-banner a {
    color: #ffd700;
    font-weight: 900;
    text-decoration: none;
    border-bottom: 3px solid #ffd700;
    padding: 4px 10px;
    background: rgba(255, 215, 0, 0.15);
    border-radius: 6px;
    transition: all 0.3s ease;
    display: inline-block;
    font-size: 1.05em;
    text-shadow: 0 0 10px rgba(255, 215, 0, 0.6);
  }

  .emergency-banner a:hover {
    background: #ffd700;
    color: #1a1a2e;
    border-bottom-color: transparent;
    transform: scale(1.08);
    box-shadow: 0 4px 20px rgba(255, 215, 0, 0.6);
    text-shadow: none;
  }

  #close-emergency-banner {
    background: rgba(255, 56, 56, 0.2);
    border: 2px solid rgba(255, 56, 56, 0.5);
    border-radius: 50%;
    color: #ff3838;
    cursor: pointer;
    font-size: 1.3rem;
    padding: 0;
    width: 48px;
    height: 48px;
    display: flex;
    align-items: center;
    justify-content: center;
    position: absolute;
    right: 15px;
    top: 50%;
    transform: translateY(-50%);
    min-width: 48px;
    min-height: 48px;
    transition: all 0.3s ease;
    backdrop-filter: blur(4px);
  }

  #close-emergency-banner:hover {
    background: rgba(255, 56, 56, 0.4);
    border-color: #ff3838;
    transform: translateY(-50%) rotate(90deg) scale(1.15);
    box-shadow: 0 0 15px rgba(255, 56, 56, 0.6);
  }

  #close-emergency-banner:active {
    transform: translateY(-50%) scale(0.95);
  }
  
  /* Media queries refinados para dispositivos móviles */
  @media (max-width: 767px) {
    .emergency-banner p {
      font-size: 16px;
      padding: 0 60px;
      text-align: center;
    }

    .emergency-banner {
      padding: 20px 0;
    }

    #close-emergency-banner {
      width: 44px;
      height: 44px;
    }
  }

  @media (max-width: 576px) {
    .emergency-banner p {
      font-size: 14px;
      padding: 0 55px;
      text-align: center;
    }

    .emergency-banner {
      padding: 18px 0;
    }

    .emergency-banner .container {
      padding-left: 15px;
      padding-right: 15px;
    }

    #close-emergency-banner {
      right: 10px;
      width: 42px;
      height: 42px;
      font-size: 1.1rem;
    }

    .emergency-banner a {
      font-size: 14px;
    }
  }

  /* ========== SLIDER Y CARRUSEL ========== */
  @layer components {
      .slider-area {
          padding: var(--spacing-xl) 0;
          background-color: var(--neutral-200);
          position: relative;
          overflow: hidden;
      }
      
      .single-slider {
          display: none;
          animation-duration: 0.6s;
          animation-fill-mode: both;
      }
      
      .single-slider.active {
          display: block;
      }
      
      .single-slider.active.coming-in {
          animation-name: fadeIn;
      }
      
      .single-slider.going-out {
          display: block;
          position: absolute;
          top: 0;
          width: 100%;
          animation-name: fadeOut;
      }
      
      .single-slider.active.entering-from-right {
          animation-name: enterFromRight;
      }
      
      .single-slider.active.entering-from-left {
          animation-name: enterFromLeft;
      }
      
      .single-slider.going-out.leaving-to-right {
          animation-name: leaveToRight;
      }
      
      .single-slider.going-out.leaving-to-left {
          animation-name: leaveToLeft;
      }
      
      .slider-area .hero-content {
          padding: 0 var(--spacing-lg);
      }
      
      .slider-area .hero-content h3 {
          text-align: left;
          font-size: var(--fs-3xl);
          color: var(--primary);
          margin-bottom: var(--spacing-xl);
          position: relative;
          padding-bottom: var(--spacing-sm);
          line-height: 1.2;
      }
      
      .slider-area .hero-content h4 {
          color: var(--primary);
          font-size: var(--fs-2xl);
          margin-bottom: var(--spacing-xs);
      }
      
      .slider-area .hero-content h5.title-design {
          color: var(--neutral-600);
          font-family: var(--font-secondary);
          font-weight: 500;
          font-size: var(--fs-lg);
          margin-bottom: var(--spacing-md);
      }
      
      .slider-area .hero-content p.text-design {
          font-size: var(--fs-md);
          color: var(--neutral-700);
          line-height: var(--line-height-relaxed);
      }
      
      .slider-area .hero-img img {
          border-radius: var(--border-radius-lg);
          box-shadow: var(--shadow-md);
          width: 100%;
          height: auto;
          aspect-ratio: 4/3;
          object-fit: cover;
          transition: transform var(--transition-normal);
      }
      
      .slider-area .hero-img:hover img {
          transform: scale(1.02);
      }
  }

  /* ========== HOME & SECCIONES ========== */
@layer components {
    /* Home con efectos */
    .home {
        background-image: linear-gradient(rgba(0, 0, 0, 0.3), rgba(0, 0, 0, 0.3)), url('img/Facultad_de_derecho_uba.webp');
        background-size: cover;
        background-position: center;
        height: 120vh;
        display: flex;
        align-items: center;
        justify-content: center;
        position: relative;
        margin-top: 0;
        padding-top: 70px; /* Para compensar la navbar fija */
    }
    
    .home-text {
        max-width: 900px;
        padding: 2rem var(--spacing-lg);
        background-color: rgba(0, 0, 0, 0.3);
        border-radius: var(--border-radius-lg);
        box-shadow: 0 8px 32px rgba(0, 0, 0, 0.3);
        width: 90%;
        margin: 0 auto;
    }
    
    .home-text h1 {
        font-family: var(--font-primary);
        font-size: clamp(2.2rem, 4vw + 0.5rem, 3.5rem);
        color: #ffffff;
        margin-bottom: var(--spacing-lg);
        line-height: 1.3;
        letter-spacing: 0.05em;
        padding-top: var(--spacing-md);
        padding-bottom: var(--spacing-md);
        position: relative;
        font-stretch: 105%;
        font-optical-sizing: auto;
        text-shadow: 0 4px 8px rgba(0, 0, 0, 0.8);
        text-transform: uppercase;
        text-align: center;
        max-width: 900px;
        margin-left: auto;
        margin-right: auto;
    }
    
    .home-text h1:hover {
        cursor: default;
    }
    
    .home-text h1::after {
        content: '';
        position: absolute;
        width: 0;
        height: 4px;
        background-color: var(--secondary);
        bottom: 0px;
        left: 0;
        transition: width 0.6s ease;
    }
    
    .home-text h1:hover::after {
        width: 80%; /* Reemplazado valor fijo por uno relativo */
        max-width: 350px; /* Límite máximo para pantallas grandes */
        height: 4px;
        border-radius: 0;
        transform: translateY(0);
    }

    .home-text h1 {
        transition: color 0.6s ease;
    }
    
    .home-text h1:hover {
        color: var(--secondary);
    }    
    
    .home-text h3 {
        font-family: var(--font-secondary);
        font-size: clamp(1.2rem, 2.5vw + 0.3rem, 2.2rem);
        font-weight: 300;
        color: #ffffff;
        margin-top: var(--spacing-lg);
        letter-spacing: 0.3px;
        text-shadow: 0 4px 8px rgba(0, 0, 0, 0.8);
        line-height: 1.4;
        transition: color 0.3s ease;
        white-space: nowrap;
        overflow: visible;
        text-overflow: clip;
        position: relative;
        padding-bottom: 15px;
        max-width: 100%;
        text-align: center;
    }
    
    .home-text h3::after {
        content: '';
        position: absolute;
        width: 0;
        height: 4px;
        background-color: var(--secondary);
        bottom: 0px;
        right: 0;
        transition: width 0.6s ease;
    }
    
    .home-text h3:hover::after {
        width: 90px;
    }
    
    .home-text h3:hover {
        color: var(--secondary);
        cursor: default;
    }
    
    .home-text h3 span {
        color: #f0ca45;
        font-weight: 700;
        text-shadow: 0 2px 4px rgba(0, 0, 0, 0.9);
        transition: color 0.3s ease, transform 0.3s ease;
        display: inline-block;
    }
    
    .home-text h3:hover span {
        color: #ffffff;
        transform: scale(1.05);
    }
    
    /* Secciones generales */
    .section-padding {
        padding: calc(var(--spacing-xl) * 1.5) 0;
    }
    
    .bg-light {
        background-color: var(--neutral-200);
    }
    
   #profesionales .section-title {
        text-align: left;
        font-size: var(--fs-3xl);
        color: var(--primary);
        margin-bottom: var(--spacing-xl);
        position: relative;
        padding-bottom: var(--spacing-sm);
        line-height: 1.2;
    }
    
    .section-title::after {
        content: '';
        position: absolute;
        width: 60px;
        height: 3px;
        background-color: var(--secondary);
        bottom: -10px;
        left: 0;
    }
    
    .section-title span {
        color: var(--secondary);
    }
    
    #profesionales .section-text {
        text-align: left;
        max-width: 800px;
        margin: 0 auto;
        opacity: 0;
        transform: translateY(20px);
        transition: opacity 0.6s ease, transform 0.6s ease;
        font-size: var(--fs-md);
    }

    #areasDePractica .container h2 {
        text-align: left;
        font-size: var(--fs-3xl);
        color: var(--primary);
        margin-bottom: var(--spacing-xl);
        position: relative;
        padding-bottom: var(--spacing-sm);
        line-height: 1.2;
    
    }
    
    #areasDePractica .container p {
        text-align: left;
        max-width: 800px;
        margin: 0 auto;
        opacity: 0;
        transform: translateY(20px);
        transition: opacity 0.6s ease, transform 0.6s ease;
        font-size: var(--fs-md);
    }
}

/* ========== TARJETAS Y GRID ========== */
@layer components {
    .areas-practica-grid {
        display: grid;
        grid-template-columns: repeat(auto-fit, minmax(280px, 1fr));
        gap: var(--spacing-md);
        grid-auto-rows: 1fr;
        margin-top: var(--spacing-lg);
    }
    
    .card-container {
        container-type: inline-size;
        container-name: card-area;
        height: 100%;
    }
    
    .card {
        height: 100%;
        display: flex;
        flex-direction: column;
        min-height: 350px;
        border: none;
        border-radius: var(--border-radius-lg);
        overflow: hidden;
        background-color: var(--neutral-100);
        box-shadow: var(--shadow-md);
        transition: all var(--transition-bounce);
        position: relative;
    }

    /* Efecto de brillo sutil en hover */
    .card::before {
        content: '';
        position: absolute;
        top: 0;
        left: -100%;
        width: 100%;
        height: 100%;
        background: linear-gradient(90deg, transparent, rgba(255, 255, 255, 0.3), transparent);
        transition: left 0.6s ease;
        z-index: 1;
        pointer-events: none;
    }

    .card:hover::before {
        left: 100%;
    }

    .card:hover {
        transform: scale(1.03) translateY(-10px) rotateX(2deg);
        box-shadow: 0 12px 40px rgba(0, 0, 0, 0.15),
                    0 0 0 1px rgba(var(--secondary-rgb), 0.1);
    }

    .card:active {
        transform: scale(1.01) translateY(-5px);
        transition: all 0.1s ease;
    }
    
    .card-header {
        background-color: var(--neutral-200);
        color: var(--primary);
        text-align: center;
        padding: var(--spacing-md);
        border-bottom: none;
        display: flex;
        justify-content: center;
        align-items: center;
        flex-shrink: 0;
    }
    
    .card-header img {
        width: 60px;
        height: 60px;
        transition: transform var(--transition-bounce);
    }
    
    .card:hover .card-header img {
        transform: scale(1.1);
    }
    
    .card-body {
        padding: var(--spacing-md);
        flex: 1;
        display: flex;
        flex-direction: column;
    }
    
    .card-body h4 {
        color: var(--primary);
        font-size: var(--fs-lg);
        margin-bottom: var(--spacing-sm);
        text-align: center;
    }
    
    .card-text {
        list-style: none;
        padding-left: 0;
        margin: 0;
        flex-grow: 1;
    }
    
    .card-text li {
        position: relative;
        padding-left: var(--spacing-md);
        margin-bottom: var(--spacing-xs);
        font-size: var(--fs-sm);
        color: var(--neutral-600);
    }
    
    .card-text li::before {
        content: '';
        position: absolute;
        left: 0;
        top: 12px;
        width: 6px;
        height: 6px;
        border-radius: 50%;
        background-color: var(--secondary);
    }
}

/* ========== SECCIÓN TERRITORIO PROFESIONAL ========== */
@layer components {
    .territorio-grid {
        margin-top: var(--spacing-lg);
    }
    
    .territorio-card {
        background-color: var(--neutral-100);
        border-radius: var(--border-radius-lg);
        overflow: hidden;
        box-shadow: var(--shadow-sm);
        transition: transform var(--transition-normal), box-shadow var(--transition-normal);
        height: 100%;
        display: flex;
        flex-direction: column;
    }
    
    .territorio-card:hover {
        transform: translateY(-5px);
        box-shadow: var(--shadow-md);
    }
    
    .territorio-img {
        padding: var(--spacing-md);
        display: flex;
        justify-content: center;
        align-items: center;
        background-color: var(--neutral-200);
    }
    
    .territorio-mapa {
        max-height: 200px;
        width: auto;
        transition: transform var(--transition-normal);
    }
    
    .territorio-card:hover .territorio-mapa {
        transform: scale(1.05);
    }
    
    .territorio-content {
        padding: var(--spacing-md);
        flex: 1;
    }
    
    .territorio-content h3 {
        color: var(--primary);
        font-size: var(--fs-lg);
        margin-bottom: var(--spacing-sm);
        text-align: center;
    }
    
    .territorio-content p {
        color: var(--neutral-600);
        font-size: var(--fs-base);
        text-align: center;
    }
}

/* ========== TESTIMONIOS ========== */
@layer components {
    .comentarios-section {
        padding: var(--spacing-xl) 0;
        background-color: var(--neutral-100);
        position: relative;
        overflow: hidden;
    }
    
    .comentarios-section h2{
        text-align: left;
        font-size: var(--fs-2xl);
        color: var(--primary);
        margin-bottom: var(--spacing-xl);
        position: relative;
        padding-bottom: var(--spacing-sm);
        line-height: 1.2;
    }

    .comentarios-wrapper {
        position: relative;
        margin-top: var(--spacing-lg);
    }
    
    .comentarios-group {
        display: none;
        opacity: 0;
        transition: opacity var(--transition-normal);
    }
    
    .comentarios-group.active {
        display: block;
        opacity: 1;
    }
    
    .comentarios-group.active.coming-in {
        animation: fadeIn 0.5s ease-in-out forwards;
    }
    
    .comentarios-group.going-out {
        position: absolute;
        top: 0;
        left: 0;
        right: 0;
        animation: fadeOut 0.5s ease-in-out forwards;
    }
    
    .comentario-card {
        background-color: var(--neutral-200);
        border-radius: var(--border-radius-lg);
        padding: var(--spacing-md);
        box-shadow: var(--shadow-sm);
        transition: all var(--transition-bounce);
        height: 100%;
        position: relative;
    }
    
    .comentario-card::before {
        content: '"';
        position: absolute;
        top: 15px;
        left: 20px;
        font-size: 5rem;
        color: var(--secondary);
        opacity: 0.2;
        font-family: Georgia, serif;
        line-height: 0;
    }
    
    .comentario-card:hover {
        transform: translateY(-8px);
        box-shadow: var(--shadow-md);
    }
    
    .comentario-header {
        display: flex;
        align-items: center;
        margin-bottom: var(--spacing-md);
        padding-top: var(--spacing-sm);
    }
    
    .cliente-foto {
        width: 60px;
        height: 60px;
        border-radius: 50%;
        object-fit: cover;
        box-shadow: var(--shadow-sm);
        border: 3px solid var(--neutral-100);
        aspect-ratio: 1/1;
    }
    
    .comentario-header h4 {
        margin-left: var(--spacing-sm);
        font-size: var(--fs-md);
        color: var(--primary);
        margin-bottom: 0;
    }
    
    .comentario-body p {
        font-size: var(--fs-base);
        color: var(--neutral-600);
        line-height: var(--line-height-relaxed);
        font-style: italic;
    }
    
    .comentarios-controls {
        margin-top: var(--spacing-lg);
        display: flex;
        justify-content: center;
        gap: var(--spacing-sm);
    }
    
    .comentario-control {
        background-color: var(--neutral-300);
        color: var(--primary);
        width: 40px;
        height: 40px;
        border-radius: 50%;
        border: none;
        cursor: pointer;
        transition: all var(--transition-normal);
        display: flex;
        align-items: center;
        justify-content: center;
    }
    
    .comentario-control:hover {
        background-color: var(--secondary);
        color: var(--neutral-100);
        transform: scale(1.1);
    }
}

/* ========== FORMULARIO DE CONTACTO ========== */
#contact-form {
  background-color: var(--neutral-200);
  border-radius: var(--border-radius-lg);
  padding: var(--spacing-lg);
  max-width: 600px;
  margin: 0 auto var(--spacing-xl);
  box-shadow: var(--shadow-md);
}

#contact-form label {
  display: block;
  margin-bottom: var(--spacing-xs);
  font-weight: 500;
  color: var(--neutral-700);
}

#contact-form input,
#contact-form textarea,
#contact-form select {
  width: 100%;
  padding: 12px;
  margin-bottom: var(--spacing-md);
  border: 1px solid var(--neutral-400);
  border-radius: var(--border-radius-md);
  background-color: var(--neutral-100);
  color: var(--neutral-700);
  font-family: var(--font-secondary);
  font-size: var(--fs-base);
  transition: border-color var(--transition-normal), box-shadow var(--transition-normal);
}

#contact-form input:focus,
#contact-form textarea:focus,
#contact-form select:focus {
  outline: none;
  border-color: var(--primary);
  box-shadow: 0 0 0 3px rgba(var(--primary-rgb), 0.2);
}

#contact-form textarea {
  min-height: 150px;
  resize: vertical;
}

#contact-form button[type="submit"] {
  background-color: var(--primary);
  color: var(--neutral-100);
  border: none;
  border-radius: var(--border-radius-md);
  padding: 12px 24px;
  font-size: var(--fs-base);
  font-weight: 500;
  cursor: pointer;
  transition: all var(--transition-normal);
  display: block;
  width: 100%;
  margin-top: var(--spacing-sm);
}

#contact-form button[type="submit"]:hover {
  background-color: var(--primary-dark);
  transform: translateY(-2px);
}

.error-message {
  color: #d32f2f;
  font-size: var(--fs-xs);
  margin-top: -10px;
  margin-bottom: var(--spacing-sm);
  display: none;
}

.error-message.visible {
  display: block;
  animation: fadeIn 0.3s ease-in;
}

input.error, 
textarea.error,
select.error {
  border-color: #d32f2f;
  background-color: rgba(211, 47, 47, 0.05);
}

#spinner {
  text-align: center;
  margin-top: var(--spacing-sm);
  color: var(--neutral-600);
}

.form-feedback {
  margin-top: var(--spacing-md);
  padding: var(--spacing-sm);
  border-radius: var(--border-radius-md);
  text-align: center;
}

.form-feedback.success {
  background-color: rgba(40, 167, 69, 0.1);
  color: #155724;
  border-left: 4px solid #28a745;
}

.form-feedback.error {
  background-color: rgba(220, 53, 69, 0.1);
  color: #721c24;
  border-left: 4px solid #dc3545;
}

/* ========== MODAL Y CONTACTO ========== */
@layer components {
    /* Modal */
    .modal-content {
        border: none;
        border-radius: var(--border-radius-lg);
        overflow: hidden;
        box-shadow: var(--shadow-lg);
    }
    
    .modal-header {
        background-color: var(--primary);
        color: var(--neutral-100);
        border: none;
        padding: 1.5rem 2rem;
    }
    
    .modal-title {
        font-family: var(--font-primary);
        font-size: 1.75rem;
        color: var(--neutral-100);
        margin-bottom: 0;
    }
    
    .modal-body {
        padding: 2rem;
        background-color: var(--neutral-100);
    }
    
    .contact-info {
        display: flex;
        flex-direction: column;
        gap: 1.25rem;
    }
    
    .contact-info p {
        margin-bottom: 0;
        display: flex;
        align-items: center;
        width: 100%;
    }
    
    .contact-info a {
        color: var(--primary);
        text-decoration: none;
        font-weight: 500;
    }
    
    .contact-info a:hover {
        color: var(--secondary);
    }
    
    .contact-info i {
        color: var(--secondary);
        margin-right: 1rem;
        font-size: 1.25rem;
        width: 24px;
        text-align: center;
        flex-shrink: 0;
    }
    
    .modal-footer {
        border-top: 1px solid var(--neutral-300);
        background-color: var(--neutral-200);
        padding: 0.75rem 1.5rem;
    }
    
    /* Asegurar que el botón en el modal se comporte como un enlace */
    .modal-footer a.btn {
        display: inline-block;
        text-decoration: none;
        cursor: pointer;
    }
}

#successMessage {
    background-color: #d4edda;
    color: #155724;
    padding: 12px 20px;
    border-left: 5px solid #28a745;
    margin-top: 15px;
    border-radius: 5px;
    animation: fadeIn 0.5s ease-in-out;
}

/* ========== FOOTER Y EFECTO DE RESALTE ========== */
@layer components {
    /* Footer */
    footer {
        background-color: var(--neutral-700);
        color: var(--neutral-300);
        padding: var(--spacing-xl) var(--spacing-lg) var(--spacing-lg);
        margin-top: var(--spacing-xl);
    }
    
    footer h4 {
        color: var(--neutral-100);
        font-size: var(--fs-lg);
        margin-bottom: var(--spacing-md);
        position: relative;
        padding-bottom: var(--spacing-xs);
    }
    
    footer h4::after {
        content: '';
        position: absolute;
        width: 40px;
        height: 2px;
        background-color: var(--secondary);
        bottom: 0;
        left: 0;
    }
    
    footer p {
        font-size: var(--fs-sm);
        margin-bottom: var(--spacing-sm);
    }
    
    footer i {
        color: var(--secondary);
        font-size: 1.2rem;
        margin-right: var(--spacing-xs);
        transition: transform var(--transition-normal);
    }
    
    footer i:hover {
        transform: translateY(-3px);
    }
    
    footer a {
        color: var(--neutral-300);
        text-decoration: none;
        transition: color var(--transition-normal);
    }
    
    footer a:hover {
        color: var(--secondary);
        text-decoration: none;
    }
    
    .social-links {
        display: flex;
        gap: var(--spacing-sm);
    }
    
    .social-links a {
        display: flex;
        align-items: center;
        justify-content: center;
        width: 40px;
        height: 40px;
        background-color: rgba(255, 255, 255, 0.1);
        border-radius: 50%;
        transition: all var(--transition-normal);
    }
    
    .social-links a:hover {
        background-color: var(--secondary);
        transform: translateY(-3px);
    }
    
    .social-links a:hover i {
        color: var(--neutral-700);
    }
    
    .jurisdiccion {
        padding-top: var(--spacing-md);
        border-top: 1px solid rgba(255, 255, 255, 0.1);
    }
    
    .copyright {
        margin-top: var(--spacing-md);
        padding-top: var(--spacing-sm);
        border-top: 1px solid rgba(255, 255, 255, 0.1);
        font-size: var(--fs-xs);
        color: var(--neutral-400);
    }
    
    /* Highlight para secciones */
    .highlight-section {
        animation: highlight-pulse 2s ease-out;
        will-change: box-shadow;
    }
}

/* ========== MEDIA QUERIES CONSOLIDADOS ========== */

/* XL - Pantallas grandes (hasta 1199.98px) */
@media (max-width: 1199.98px) {
    /* Navbar */
    nav.navbar {
        height: 110px;
    }
    
    nav.navbar.scrolled {
        height: 75px;
    }
    
    .navbar .logo-principal {
        height: 100px;
        min-height: 100px;
    }
    
    .navbar.scrolled .logo-principal {
        height: 65px;
        min-height: 65px;
    }
    
    .navbar .navbar-collapse {
        margin-left: 130px;
    }
    
    /* Estilos de sección */
    .section-title {
        font-size: var(--fs-2xl);
    }
    
    /* Modal ajustes */
    .modal-header {
        padding: 1.25rem 1.75rem;
    }
    
    .modal-body {
        padding: 1.75rem;
    }
}

/* LG - Pantallas medianas (hasta 991.98px) */
@media (max-width: 991.98px) {
    /* Navbar */
    nav.navbar {
        height: 100px;
    }
    
    nav.navbar.scrolled {
        height: 70px;
    }
    
    .navbar .logo-principal {
        height: 90px;
        min-height: 90px;
    }
    
    .navbar.scrolled .logo-principal {
        height: 60px;
        min-height: 60px;
    }
    
    .navbar .navbar-collapse {
        margin-left: 0;
        /* margin-top removido - el overlay mobile manejará el posicionamiento */
    }

    /* estilos de seccion */
    .section-title {
        font-size: var(--fs-xl);
    }

    /* Dropdown hover DESACTIVADO en móvil - se usa overlay full-screen */
    /* Las reglas de dropdown mobile están en overrides.css */
    
    /* Ajuste para modal en tablet */
    .modal-title {
        font-size: 1.5rem;
    }
    
    /* Mejorar cards en tablet */
    .card {
        min-height: 300px;
    }
}

/* MD - Tablets (hasta 767.98px) */
@media (max-width: 767.98px) {
    /* Secciones - espaciado en móviles */
    section {
        margin-bottom: var(--spacing-lg);
        padding-top: var(--spacing-lg);
        padding-bottom: var(--spacing-lg);
    }
    
    /* Navbar */
    nav.navbar {
        height: 90px;
    }
    
    nav.navbar.scrolled {
        height: 65px;
    }
    
    .navbar .logo-principal {
        height: 80px;
        min-height: 80px;
    }
    
    .navbar.scrolled .logo-principal {
        height: 55px;
        min-height: 55px;
    }
    
    /* Secciones */
    .section-title {
        text-align: center;
        width: 100%;
    }
    
    .section-title::after {
        left: 50%;
        transform: translateX(-50%);
    }
    
    .section-text {
        text-align: center;
        margin-left: auto;
        margin-right: auto;
    }
    
    /* Navbar móvil */
    .navbar-nav {
        background-color: var(--neutral-100);
        padding: var(--spacing-md);
        border-radius: var(--border-radius-md);
        box-shadow: var(--shadow-md);
    }
    
    .navbar-nav .nav-link {
        margin: var(--spacing-xs) 0;
    }
    
    nav.navbar .btn-primary {
        width: 100%;
        margin-top: var(--spacing-sm);
    }
    
    /* Home */
    .home-text {
        width: 90%;
        padding: 1.6rem var(--spacing-md);
    }
    
    .home-text h1 {
        font-size: clamp(2rem, 3.5vw + 0.5rem, 3rem);
    }
    
    /* Tarjetas más compactas en dispositivos medianos */
    .card-header {
        padding: 1.25rem;
    }
    
    .card-body {
        padding: 1.25rem;
    }
    
    .card-body h4 {
        font-size: 1.3rem;
    }

    /* ========== BOTÓN FLOTANTE DE WHATSAPP (Rediseñado) ========== */
    .whatsapp-float {
        position: fixed !important;
        width: 65px;
        height: 65px;
        bottom: 30px;
        right: 30px;
        background: linear-gradient(135deg, #25D366 0%, #20BA5A 100%);
        color: white;
        border-radius: 50%;
        text-align: center;
        box-shadow: 0 4px 16px rgba(37, 211, 102, 0.4),
                    0 8px 24px rgba(0, 0, 0, 0.2);
        z-index: 999999 !important;
        display: flex;
        align-items: center;
        justify-content: center;
        transition: all 0.4s cubic-bezier(0.4, 0, 0.2, 1);
        animation: whatsapp-pulse 2.5s ease-in-out infinite;
        text-decoration: none;
    }

    @keyframes whatsapp-pulse {
        0%, 100% {
            box-shadow: 0 4px 16px rgba(37, 211, 102, 0.4),
                        0 8px 24px rgba(0, 0, 0, 0.2);
        }
        50% {
            box-shadow: 0 4px 24px rgba(37, 211, 102, 0.6),
                        0 12px 32px rgba(0, 0, 0, 0.25);
        }
    }

    .whatsapp-float .whatsapp-icon {
        display: flex;
        align-items: center;
        justify-content: center;
        width: 100%;
        height: 100%;
        position: relative;
        z-index: 2;
    }

    .whatsapp-float .whatsapp-icon svg {
        filter: drop-shadow(0 2px 4px rgba(0, 0, 0, 0.2));
    }

    /* Tooltip que aparece al hacer hover */
    .whatsapp-tooltip {
        position: absolute;
        right: 75px;
        background: linear-gradient(135deg, #1a365d 0%, #2d4a7c 100%);
        color: white;
        padding: 10px 16px;
        border-radius: 8px;
        font-size: 14px;
        font-weight: 500;
        white-space: nowrap;
        opacity: 0;
        visibility: hidden;
        transform: translateX(10px);
        transition: all 0.3s cubic-bezier(0.4, 0, 0.2, 1);
        box-shadow: 0 4px 12px rgba(0, 0, 0, 0.15);
        pointer-events: none;
        z-index: 1;
    }

    .whatsapp-tooltip::after {
        content: '';
        position: absolute;
        right: -6px;
        top: 50%;
        transform: translateY(-50%);
        width: 0;
        height: 0;
        border-left: 6px solid #2d4a7c;
        border-top: 6px solid transparent;
        border-bottom: 6px solid transparent;
    }

    .whatsapp-float:hover {
        transform: scale(1.15) translateY(-3px);
        box-shadow: 0 6px 24px rgba(37, 211, 102, 0.5),
                    0 12px 36px rgba(0, 0, 0, 0.3);
    }

    .whatsapp-float:hover .whatsapp-tooltip {
        opacity: 1;
        visibility: visible;
        transform: translateX(0);
    }

    .whatsapp-float:active {
        transform: scale(1.05) translateY(0);
        transition: all 0.1s ease;
    }

    /* Efecto de onda al hacer hover */
    .whatsapp-float::before {
        content: '';
        position: absolute;
        top: 50%;
        left: 50%;
        width: 100%;
        height: 100%;
        border-radius: 50%;
        background: rgba(37, 211, 102, 0.3);
        transform: translate(-50%, -50%) scale(1);
        animation: whatsapp-wave 2s ease-out infinite;
    }

    @keyframes whatsapp-wave {
        0% {
            transform: translate(-50%, -50%) scale(1);
            opacity: 1;
        }
        100% {
            transform: translate(-50%, -50%) scale(2.2);
            opacity: 0;
        }
    }

    /* Responsive */
    @media (max-width: 768px) {
        .whatsapp-float {
            width: 58px;
            height: 58px;
            bottom: 90px;
            right: 20px;
        }

        .whatsapp-tooltip {
            display: none; /* Ocultar tooltip en móvil */
        }
    }
    
    /* Modal ajustes */
    .modal-header {
        padding: 1rem 1.5rem;
    }
    
    .modal-body {
        padding: 1.5rem;
    }
    
    .modal-title {
        font-size: 1.3rem;
    }
    
    /* Contacto info en modal más compacto */
    .contact-info {
        gap: 1rem;
    }
    
    .contact-info i {
        font-size: 1.1rem;
        margin-right: 0.75rem;
    }
    
    /* Chatbot ajustes */
    .chatbot-panel {
        width: 280px;
    }

    /* Banner de emergencia ajustes */
    .emergency-banner p {
        font-size: 13px;
        padding-right: 45px;
        text-align: left;
    }
}

/* SM - Móviles (hasta 575.98px) */
@media (max-width: 575.98px) {
    /* Ajuste de variables */
    :root {
        --spacing-lg: 1.5rem;
        --spacing-xl: 2.5rem;
    }
    
    /* Navbar */
    nav.navbar {
        height: 80px;
        padding: var(--spacing-xs) var(--spacing-md);
    }
    
    nav.navbar.scrolled {
        height: 60px;
        padding: var(--spacing-xs) var(--spacing-md);
    }
    
    .navbar .logo-principal {
        height: 70px;
        min-height: 70px;
    }
    
    .navbar.scrolled .logo-principal {
        height: 50px;
        min-height: 50px;
    }
    
    /* Home más compacto */
    .home-text {
        padding: 1.25rem var(--spacing-sm);
    }
    
    .home-text h1 {
        font-size: clamp(1.8rem, 3vw + 0.5rem, 2.5rem);
        margin-bottom: var(--spacing-md);
    }
    
    .home-text h3,
  body .home-text h3 {
    font-size: clamp(1rem, 1.8vw + 0.3rem, 1.5rem) !important;
    line-height: 1.3 !important;
    margin-top: var(--spacing-md) !important;
    white-space: normal !important;
    text-align: center !important;
  }
  
  .home-text,
  body .home-text {
    padding: 1.5rem var(--spacing-sm) !important;
    width: 95% !important; /* Aumentamos ligeramente el ancho */
  }

    
    /* Botones más compactos */
    .btn-lg {
        padding: 0.5rem 1.5rem;
        font-size: 1rem;
    }
    
    /* Modal más compacto para móvil */
    .modal-header {
        padding: 0.75rem 1rem;
    }
    
    .modal-body {
        padding: 1rem;
    }
    
    .modal-title {
        font-size: 1.2rem;
    }
    
    .modal-footer {
        padding: 0.5rem 1rem;
    }
    
    /* Tarjetas más verticales */
    .card {
        min-height: 280px;
    }
    
    .card-header {
        padding: 1rem;
    }
    
    .card-header img {
        width: 50px;
        height: 50px;
    }
    
    .card-body {
        padding: 1rem;
    }
    
    .card-body h4 {
        font-size: 1.2rem;
        margin-bottom: 0.75rem;
    }
    
    .card-text li {
        font-size: var(--fs-xs);
        padding-left: 1.25rem;
        margin-bottom: 0.5rem;
    }
    
    /* Adjustments for testimonials */
    .cliente-foto {
        width: 50px;
        height: 50px;
    }
    
    .comentario-header h4 {
        font-size: var(--fs-base);
    }
    
    .comentario-body p {
        font-size: var(--fs-sm);
    }
    
    /* Chatbot ajustes para móvil */
    .chatbot-panel {
        width: 250px;
        height: 400px;
    }
    
    .chatbot-toggle {
        width: 50px;
        height: 50px;
        font-size: 1.3rem;
    }
    
    /* Footer ajustado para móvil */
    footer h4 {
        font-size: var(--fs-md);
        margin-bottom: var(--spacing-sm);
    }
    
    footer p {
        font-size: var(--fs-xs);
    }
    
    .social-links a {
        width: 36px;
        height: 36px;
    }
    
    .social-links i {
        font-size: 1rem;
    }

    /* Banner de emergencia ajustes para móvil */
    .emergency-banner p {
        font-size: 12px;
        padding-right: 50px;
        text-align: left;
    }
    
    .emergency-banner .container {
        padding-left: 15px;
        padding-right: 15px;
    }
    
    #close-emergency-banner {
        right: 10px;
        width: 35px;
        height: 35px;
    }
    
    .emergency-banner a {
        font-size: 12px;
    }

    /* Formulario de contacto ajustes para móvil */
    #contact-form {
        padding: var(--spacing-md);
    }
    
    #contact-form input,
    #contact-form textarea,
    #contact-form select {
        padding: 10px;
        font-size: var(--fs-sm);
    }
    
    #contact-form button[type="submit"] {
        padding: 12px 20px;
        min-height: 44px;
    }
}<|MERGE_RESOLUTION|>--- conflicted
+++ resolved
@@ -1,39 +1,6 @@
 /* ========== VARIABLES GLOBALES MODERNIZADAS 2025 ========== */
 
 :root {
-<<<<<<< HEAD
-    /* Color palette - Paleta moderna y suave inspirada en diseño contemporáneo */
-    --primary: #2C3E50;              /* Azul suave y profesional */
-    --primary-light: #5D6D7E;        /* Azul pastel claro */
-    --primary-dark: #1A252F;         /* Azul oscuro suave */
-    --secondary: #E8D5B7;            /* Dorado pastel cálido */
-    --secondary-light: #F5EBD9;      /* Dorado muy suave */
-    --secondary-dark: #C9B896;       /* Dorado profundo */
-    --accent: #D4AF77;               /* Azul grisáceo suave */
-    --accent-light: #E9D7B8;         /* Azul cielo pastel */
-    
-    /* Neutrales con escala refinada */
-    --neutral-100: #ffffff;
-    --neutral-200: #F8F6F3;
-    --neutral-300: #E8E6E3;
-    --neutral-400: #D1CEC9;
-    --neutral-500: #6c757d; /* Mejorado para contraste WCAG AA (5.2:1) */
-    --neutral-600: #495057;
-    --neutral-700: #2C2C2C;
-    
-    /* Para cálculos de rgba - Actualizado con nueva paleta */
-    --neutral-100-rgb: 255, 255, 255;
-    --neutral-700-rgb: 39, 43, 47;
-    --primary-rgb: 90, 127, 165;        /* #2C3E50 */
-    --secondary-rgb: 212, 184, 150;     /* #E8D5B7 */
-    
-    /* Sistema de espaciado moderno - Más generoso */
-    --spacing-xs: clamp(0.75rem, 0.75rem + 0.15vw, 1rem);
-    --spacing-sm: clamp(1rem, 1rem + 0.25vw, 1.5rem);
-    --spacing-md: clamp(1.5rem, 1.5rem + 0.5vw, 2rem);
-    --spacing-lg: clamp(2.5rem, 2.5rem + 0.75vw, 3.5rem);
-    --spacing-xl: clamp(4rem, 4rem + 1.5vw, 5.5rem);
-=======
     /* Paleta de colores pasteles elegantes - Gama dorada suave */
     --primary: #2C3E50;              /* Azul marino elegante */
     --primary-light: #5D6D7E;        /* Azul grisáceo suave */
@@ -65,7 +32,6 @@
     --spacing-md: clamp(2rem, 2rem + 0.75vw, 3rem);
     --spacing-lg: clamp(3rem, 3rem + 1vw, 4.5rem);
     --spacing-xl: clamp(5rem, 5rem + 2vw, 7rem);
->>>>>>> 2c54e131
     
     /* Sistema tipográfico fluido */
     --fs-xs: clamp(0.75rem, 0.75rem + 0.1vw, 0.875rem);
