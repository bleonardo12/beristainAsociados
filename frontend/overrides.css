/* overrides.css - Este archivo debe cargarse DESPUÉS de bootstrap.css y styles.css */

/* ==== AUMENTAR ESPECIFICIDAD PARA SOBRESCRIBIR BOOTSTRAP ==== */

/* Dropdown automático - SOLO EN DESKTOP (pantallas grandes) */
@media (min-width: 992px) {
    body .navbar-nav .dropdown:hover .dropdown-menu {
        display: block !important;
        margin-top: 0 !important;
        opacity: 1 !important;
        visibility: visible !important;
        transform: translateY(0) !important;
        transition: opacity 0.3s ease, transform 0.3s ease !important;
    }

    body .navbar-nav .dropdown-menu {
        display: block !important;
        opacity: 0;
        visibility: hidden;
        transform: translateY(-10px);
        transition: opacity 0.3s ease, transform 0.3s ease, visibility 0s linear 0.3s !important;
        margin-top: 0 !important;
    }
}

/* ========== MENÚ MÓVIL OVERLAY FULL-SCREEN (REESTRUCTURADO) ========== */
@media (max-width: 991.98px) {
    /* Prevenir scroll horizontal cuando el menú está cerrado */
    body {
        overflow-x: hidden !important;
    }

    /* Navbar base - mantener fixed para sticky */
    body nav.navbar {
        position: fixed !important;
        top: 0 !important;
        left: 0 !important;
        right: 0 !important;
    }

    /* Toggler - posicionar a la derecha */
    body .navbar-toggler {
        margin-left: auto !important;
        border: none !important;
        padding: 0.5rem !important;
        position: relative !important;
        z-index: 1052 !important;  /* Más alto que el menú para que sea clickeable */
        background: transparent !important;
    }

    /* Icono hamburguesa - transformación a X */
    body .navbar-toggler-icon {
        background-image: none !important;
        position: relative !important;
        display: block !important;
        width: 26px !important;
        height: 2px !important;
        background-color: #2d3748 !important;
        transition: all 0.3s ease !important;
    }

    body .navbar-toggler-icon::before,
    body .navbar-toggler-icon::after {
        content: '' !important;
        position: absolute !important;
        width: 26px !important;
        height: 2px !important;
        background-color: #2d3748 !important;
        left: 0 !important;
        transition: all 0.3s ease !important;
    }

    body .navbar-toggler-icon::before {
        top: -8px !important;
    }

    body .navbar-toggler-icon::after {
        top: 8px !important;
    }

    /* Transformación a X cuando está abierto */
    body .navbar-toggler[aria-expanded="true"] .navbar-toggler-icon {
        background-color: transparent !important;
    }

    body .navbar-toggler[aria-expanded="true"] .navbar-toggler-icon::before {
        top: 0 !important;
        transform: rotate(45deg) !important;
        background-color: white !important;
    }

    body .navbar-toggler[aria-expanded="true"] .navbar-toggler-icon::after {
        top: 0 !important;
        transform: rotate(-45deg) !important;
        background-color: white !important;
    }

    /* Ocultar navbar-collapse por defecto */
    body .navbar-collapse {
        position: fixed !important;
        top: 0 !important;
        right: 0 !important;
        width: 85% !important;
        max-width: 400px !important;
        height: 100vh !important;
        background: linear-gradient(135deg, #1a365d 0%, #2d4a7c 100%) !important;
        z-index: 1045 !important;
        padding: 0 !important;
        overflow-y: auto !important;
        overflow-x: hidden !important;
        box-shadow: -5px 0 25px rgba(0, 0, 0, 0.3) !important;
        /* Layout en columna para apilar navbar-nav y botón */
        display: flex !important;
        flex-direction: column !important;
        justify-content: flex-start !important;
        /* Usar transform para mejor performance - moverlo completamente fuera */
        transform: translateX(calc(100% + 10px)) !important;
        transition: transform 0.3s cubic-bezier(0.4, 0, 0.2, 1) !important;
        visibility: hidden !important;
        pointer-events: none !important; /* No permitir interacción cuando está cerrado */
    }

    /* Mostrar cuando tiene clase .show */
    body .navbar-collapse.show {
        transform: translateX(0) !important;
        visibility: visible !important;
        pointer-events: auto !important; /* Habilitar interacción cuando está abierto */
    }

    /* Overlay oscuro de fondo */
    body .navbar-collapse::before {
        content: '' !important;
        position: fixed !important;
        top: 0 !important;
        left: 0 !important;
        width: 100vw !important;
        height: 100vh !important;
        background-color: rgba(0, 0, 0, 0) !important;
        z-index: -1 !important;
        transition: background-color 0.3s ease !important;
        pointer-events: none !important;
    }

    body .navbar-collapse.show::before {
        background-color: rgba(0, 0, 0, 0.7) !important;
        pointer-events: auto !important;
    }

    /* Animación de entrada - compatible con Bootstrap Collapse */
    body .navbar-collapse.collapsing {
        transition: transform 0.3s ease !important;
        visibility: visible !important;
    }

    /* Wrapper de contenido - layout vertical en móvil */
    body .navbar-content-wrapper {
        display: flex !important;
        flex-direction: column !important;
        width: 100% !important;
        min-height: 100vh !important;
        padding-top: 100px !important;
        padding-bottom: 20px !important;
    }

    /* Contenedor de navegación */
    body .navbar-nav {
        flex-direction: column !important;
        width: 100% !important;
<<<<<<< HEAD
        padding: 0 !important;
        margin: 0 !important;
        gap: 0 !important;
        flex: 1 !important; /* Ocupa espacio disponible */
=======
        padding: 80px 0 0 0 !important; /* Reducido padding superior */
        gap: 0 !important;
        margin: 0 !important; /* Eliminar margin-end auto de Bootstrap */
        flex-grow: 1 !important; /* Ocupar espacio disponible */
>>>>>>> 2523ab88
    }

    /* Items de navegación */
    body .navbar-nav .nav-item {
        width: 100% !important;
        border-bottom: 1px solid rgba(255, 255, 255, 0.1) !important;
    }

    body .navbar-nav .nav-link {
        color: white !important;
        padding: 1.2rem 2rem !important;
        font-size: 1.1rem !important;
        font-weight: 500 !important;
        transition: all 0.3s ease !important;
        position: relative !important;
        display: block !important;
    }

    body .navbar-nav .nav-link::after {
        display: none !important;
    }

    body .navbar-nav .nav-link:hover,
    body .navbar-nav .nav-link:focus {
        background-color: rgba(255, 255, 255, 0.1) !important;
        color: #f0ca45 !important;
        padding-left: 2.5rem !important;
    }

    body .navbar-nav .nav-link.active {
        background-color: rgba(240, 202, 69, 0.15) !important;
        color: #f0ca45 !important;
    }

    /* Dropdown en móvil - estilo accordion */
    body .navbar-nav .dropdown {
        width: 100% !important;
    }

    body .navbar-nav .dropdown-toggle {
        color: white !important;
        padding: 1.2rem 2rem !important;
        font-size: 1.1rem !important;
        font-weight: 500 !important;
        position: relative !important;
        display: flex !important;
        justify-content: space-between !important;
        align-items: center !important;
    }

    /* Indicador de dropdown (flecha) */
    body .navbar-nav .dropdown-toggle::after {
        border: none !important;
        content: '\25BC' !important;
        font-size: 0.7rem !important;
        margin-left: auto !important;
        transition: transform 0.3s ease !important;
        width: auto !important;
        height: auto !important;
        color: rgba(255, 255, 255, 0.7) !important;
    }

    body .navbar-nav .dropdown-toggle[aria-expanded="true"]::after {
        transform: rotate(180deg) !important;
        color: #f0ca45 !important;
    }

    /* Menú dropdown */
    body .navbar-nav .dropdown-menu {
        position: static !important;
        float: none !important;
        width: 100% !important;
        margin: 0 !important;
        padding: 0 !important;
        background-color: rgba(0, 0, 0, 0.2) !important;
        border: none !important;
        box-shadow: none !important;
        border-radius: 0 !important;
        display: none !important;
        opacity: 1 !important;
        visibility: visible !important;
        transform: none !important;
        transition: none !important;
    }

    body .navbar-nav .dropdown-menu.show {
        display: block !important;
        animation: slideDown 0.3s ease !important;
    }

    /* NO activar con hover */
    body .navbar-nav .dropdown:hover .dropdown-menu {
        display: none !important;
    }

    /* Items del dropdown */
    body .navbar-nav .dropdown-menu .dropdown-item {
        color: rgba(255, 255, 255, 0.9) !important;
        padding: 1rem 2rem 1rem 3rem !important;
        font-size: 1rem !important;
        background-color: transparent !important;
        border-bottom: 1px solid rgba(255, 255, 255, 0.05) !important;
        transition: all 0.3s ease !important;
    }

    body .navbar-nav .dropdown-menu .dropdown-item:last-child {
        border-bottom: none !important;
    }

    body .navbar-nav .dropdown-menu .dropdown-item:hover,
    body .navbar-nav .dropdown-menu .dropdown-item:focus {
        background-color: rgba(255, 255, 255, 0.1) !important;
        color: #f0ca45 !important;
        padding-left: 3.5rem !important;
    }

<<<<<<< HEAD
    /* WRAPPER DEL BOTÓN - queda AL FINAL */
    body .navbar-button-wrapper {
        width: 100% !important;
        padding: 0 2rem 2rem 2rem !important;
        margin-top: auto !important; /* Empuja el botón al final */
    }

    /* Botón de contacto en móvil - ahora dentro del wrapper */
    body .navbar-button-wrapper .btn-contact-professional {
        width: 100% !important;
=======
    /* Botón de contacto en móvil - al final del menú */
    body .navbar-collapse .btn-contact-professional {
        width: calc(100% - 4rem) !important;
        margin: auto 2rem 2rem 2rem !important; /* margin-top: auto empuja al final */
>>>>>>> 2523ab88
        padding: 1rem 1.5rem !important;
        background: linear-gradient(135deg, #f0ca45 0%, #e5b639 100%) !important;
        color: #1a365d !important;
        border: none !important;
        font-weight: 600 !important;
        font-size: 1.05rem !important;
        box-shadow: 0 4px 15px rgba(240, 202, 69, 0.3) !important;
        transition: all 0.3s ease !important;
<<<<<<< HEAD
        display: block !important;
=======
        flex-shrink: 0 !important; /* No permitir que se comprima */
>>>>>>> 2523ab88
    }

    body .navbar-button-wrapper .btn-contact-professional:hover {
        transform: translateY(-2px) !important;
        box-shadow: 0 6px 20px rgba(240, 202, 69, 0.4) !important;
    }

    /* Animación slideDown */
    @keyframes slideDown {
        from {
            opacity: 0;
            max-height: 0;
        }
        to {
            opacity: 1;
            max-height: 500px;
        }
    }

    /* Prevenir scroll del body cuando el menú está abierto */
    body.mobile-menu-open {
        overflow: hidden !important;
    }
}

/* ========== DESKTOP - Restaurar layout normal ========== */
@media (min-width: 992px) {
    /* Wrapper horizontal en desktop */
    body .navbar-content-wrapper {
        display: flex !important;
        flex-direction: row !important;
        justify-content: space-between !important;
        align-items: center !important;
        width: 100% !important;
    }

    /* Nav toma el espacio que necesita */
    body .navbar-nav {
        display: flex !important;
        flex-direction: row !important;
        gap: 0.5rem !important;
        flex: 1 !important;
    }

    /* Button wrapper alineado a la derecha */
    body .navbar-button-wrapper {
        margin-left: auto !important;
        padding: 0 !important;
    }

    /* Botón normal en desktop */
    body .navbar-button-wrapper .btn-contact-professional {
        padding: 0.5rem 1rem !important;
        white-space: nowrap !important;
    }
}

/* ========== HEADER MEJORADO ========== */

/* Aumentar altura del navbar para contener logo grande */
body nav.navbar {
    height: auto !important;
    min-height: 200px !important;
    padding: 10px 0 !important;
}

body nav.navbar.scrolled {
    min-height: 110px !important;
}

/* Responsive: ajustar altura del navbar */
@media (max-width: 1199.98px) {
    body nav.navbar {
        min-height: 180px !important;
    }
    body nav.navbar.scrolled {
        min-height: 100px !important;
    }
}

@media (max-width: 991.98px) {
    body nav.navbar {
        min-height: 140px !important;
    }
    body nav.navbar.scrolled {
        min-height: 90px !important;
    }
}

@media (max-width: 767.98px) {
    body nav.navbar {
        min-height: 110px !important;
    }
    body nav.navbar.scrolled {
        min-height: 85px !important;
    }
}

/* Asegurar que navbar-brand no limite el logo */
body .navbar .navbar-brand {
    height: auto !important;
    display: flex !important;
    align-items: center !important;
    padding: 5px 0 !important;
    margin-right: 0.3rem !important; /* Mínimo espacio después del logo */
}

/* Eliminar el espacio automático entre navegación y botón */
body .navbar-nav.me-auto {
    margin-right: 0 !important; /* Eliminar me-auto de Bootstrap */
}

/* Asegurar que navbar-nav esté pegado al logo */
body .navbar-nav {
    margin-left: 0 !important;
    padding-left: 0 !important;
    gap: 0 !important;
}

/* Ajustar contenedor del navbar para distribuir mejor el espacio */
body .navbar .container-fluid {
    display: flex !important;
    justify-content: space-between !important;
    align-items: center !important;
    gap: 0.3rem !important; /* Reducido de 1rem a 0.3rem */
    padding: 0 0.5rem !important; /* Reducir padding lateral */
}

/* Asegurar que el collapse ocupe el espacio necesario */
body .navbar-collapse {
    flex-grow: 1 !important;
    display: flex !important;
    justify-content: flex-start !important;  /* Cambiar de space-between a flex-start */
    align-items: center !important;
    gap: 0 !important;  /* Sin gap entre navbar-nav y botón */
}

/* Estilos específicos para desktop (botón fuera del collapse) */
@media (min-width: 992px) {
    /* Botón de contacto en desktop - posicionado después del collapse */
    body .navbar .btn-contact-professional.d-none.d-lg-block {
        margin-left: 0.5rem !important;
        flex-shrink: 0 !important;
    }
}

/* Logo más grande y elegante con fondo transparente (reducido 12%) */
html body .navbar .logo-principal,
html body .navbar-brand .logo-principal,
html body img.logo-principal {
    height: 176px !important;  /* 200px - 12% = 176px */
    width: 176px !important;  /* Forzar width igual a height para círculo perfecto */
    max-height: none !important;
    max-width: none !important;
    object-fit: cover !important;  /* Cambiar de contain a cover */
    transition: all 0.3s ease !important;
    filter: drop-shadow(0 2px 8px rgba(0, 0, 0, 0.15)) !important;
    border-radius: 50% !important;  /* Logo completamente circular */
    -webkit-border-radius: 50% !important;  /* Safari */
    -moz-border-radius: 50% !important;  /* Firefox */
    overflow: hidden !important;  /* Asegurar que la imagen no salga del círculo */
}

/* Logo cuando se hace scroll (versión reducida) */
html body .navbar.scrolled .logo-principal,
html body .navbar.scrolled img.logo-principal {
    height: 88px !important;  /* 100px - 12% = 88px */
    width: 88px !important;   /* Mantener círculo perfecto */
    min-height: 80px !important;
    border-radius: 50% !important;
    -webkit-border-radius: 50% !important;
    -moz-border-radius: 50% !important;
}

/* Responsive logo - tamaños para móviles */
@media (max-width: 991.98px) {
    html body .navbar .logo-principal,
    html body img.logo-principal {
        height: 115px !important;  /* 130px - 12% = 115px */
        width: 115px !important;   /* Mantener círculo perfecto */
        border-radius: 50% !important;
        -webkit-border-radius: 50% !important;
        -moz-border-radius: 50% !important;
    }
}

@media (max-width: 767.98px) {
    html body .navbar .logo-principal,
    html body img.logo-principal {
        height: 88px !important;  /* 100px - 12% = 88px */
        width: 88px !important;   /* Mantener círculo perfecto */
        border-radius: 50% !important;
        -webkit-border-radius: 50% !important;
        -moz-border-radius: 50% !important;
    }
}

/* Enlaces del menú principal más elegantes y profesionales */
body .navbar-nav .nav-link {
    color: #2d3748 !important;
    font-weight: 500 !important;
    font-size: 1rem !important; /* Reducido de 1.05rem a 1rem */
    font-family: 'Inter', -apple-system, BlinkMacSystemFont, 'Segoe UI', sans-serif !important;
    letter-spacing: 0.2px !important; /* Reducido de 0.3px a 0.2px */
    padding: 0.75rem 0.5rem !important;  /* Reducido de 0.85rem a 0.5rem */
    position: relative !important;
    transition: all 0.3s cubic-bezier(0.4, 0, 0.2, 1) !important;
    white-space: nowrap !important;
}

/* Ajustar espacio entre nav items */
body .navbar-nav .nav-item {
    margin: 0 !important;
    padding: 0 !important;
}

/* Botón de contacto más compacto y visible */
body .btn-contact-professional {
    padding: 0.5rem 1rem !important; /* Más compacto */
    font-size: 0.9rem !important; /* Reducido de 0.95rem */
    white-space: nowrap !important;
    flex-shrink: 0 !important;  /* No permitir que se comprima */
    margin-left: 0.5rem !important;
}

body .navbar-nav .nav-link:hover {
    color: #1a365d !important;
    transform: translateY(-1px) !important;
}

/* Línea inferior animada al hacer hover */
body .navbar-nav .nav-link::after {
    content: '' !important;
    position: absolute !important;
    bottom: 0 !important;
    left: 50% !important;
    transform: translateX(-50%) !important;
    width: 0 !important;
    height: 3px !important;
    background: linear-gradient(90deg, #f0ca45 0%, #e5b639 100%) !important;
    transition: width 0.3s ease !important;
    border-radius: 2px !important;
}

body .navbar-nav .nav-link:hover::after {
    width: 80% !important;
}

/* Estilos para el link activo (página actual) */
body .navbar-nav .nav-link.active {
    color: #1a365d !important;
    font-weight: 600 !important;
}

body .navbar-nav .nav-link.active::after {
    width: 80% !important;
}

/* Mejorar los items del dropdown */
body .navbar-nav .dropdown-menu .dropdown-item {
    color: #4a5568 !important;
    font-weight: 400 !important;
    font-size: 0.95rem !important;
    padding: 0.75rem 1.5rem !important;
    transition: all 0.2s ease !important;
    font-family: 'Inter', -apple-system, BlinkMacSystemFont, 'Segoe UI', sans-serif !important;
}

body .navbar-nav .dropdown-menu .dropdown-item:hover {
    background: linear-gradient(135deg, rgba(240, 202, 69, 0.1) 0%, rgba(229, 182, 57, 0.1) 100%) !important;
    color: #1a365d !important;
    padding-left: 1.75rem !important;
}

/* Banner de emergencia - Los estilos ahora están en styles.css */
/* Este archivo solo contiene overrides para componentes específicos */

/* ========== MODAL MODERNO (Rediseñado) ========== */
body .modal-modern {
    border: none !important;
    border-radius: 20px !important;
    overflow: hidden !important;
    box-shadow: 0 20px 60px rgba(0, 0, 0, 0.3) !important;
}

/* Header del modal */
body .modal-header-modern {
    background: linear-gradient(135deg, #1a365d 0%, #2d4a7c 100%) !important;
    color: var(--neutral-100) !important;
    border: none !important;
    padding: 2rem !important;
    position: relative;
}

body .modal-title-wrapper {
    display: flex;
    align-items: center;
    gap: 1rem;
}

body .modal-icon {
    font-size: 2rem;
    color: var(--secondary);
    animation: pulse-icon-modal 2s ease-in-out infinite;
}

@keyframes pulse-icon-modal {
    0%, 100% { transform: scale(1); }
    50% { transform: scale(1.1); }
}

body .modal-title {
    font-family: var(--font-primary) !important;
    font-size: 1.75rem !important;
    color: var(--neutral-100) !important;
    margin-bottom: 0.25rem !important;
}

body .modal-subtitle {
    color: rgba(255, 255, 255, 0.8);
    font-size: 0.95rem;
    margin: 0;
}

body .btn-close-modern {
    background: rgba(255, 255, 255, 0.2);
    border-radius: 50%;
    width: 40px;
    height: 40px;
    opacity: 1;
    transition: all 0.3s ease;
}

body .btn-close-modern:hover {
    background: rgba(255, 255, 255, 0.3);
    transform: rotate(90deg);
}

/* Body del modal */
body .modal-body-modern {
    padding: 2rem !important;
    background: linear-gradient(to bottom, #ffffff 0%, #f8f9fa 100%) !important;
}

/* Mensaje de bienvenida */
body .welcome-message {
    background: linear-gradient(135deg, #fff3cd 0%, #ffeaa7 100%);
    border-left: 4px solid var(--secondary);
    padding: 1rem 1.5rem;
    border-radius: 12px;
    margin-bottom: 2rem;
}

body .welcome-message p {
    margin: 0;
    font-size: 1rem;
    color: #7d5a00;
    font-weight: 500;
}

body .welcome-message i {
    margin-right: 0.5rem;
}

/* Grid de opciones de contacto */
body .contact-options-grid {
    display: grid;
    grid-template-columns: repeat(2, 1fr);
    gap: 1rem;
    margin-bottom: 2rem;
}

body .contact-option {
    display: flex;
    align-items: center;
    gap: 1rem;
    padding: 1.25rem;
    border-radius: 12px;
    text-decoration: none;
    transition: all 0.3s cubic-bezier(0.4, 0, 0.2, 1);
    position: relative;
    overflow: hidden;
    border: 2px solid transparent;
}

/* Efecto de brillo en hover */
body .contact-option::before {
    content: '';
    position: absolute;
    top: 0;
    left: -100%;
    width: 100%;
    height: 100%;
    background: linear-gradient(90deg, transparent, rgba(255, 255, 255, 0.4), transparent);
    transition: left 0.5s ease;
}

body .contact-option:hover::before {
    left: 100%;
}

/* WhatsApp */
body .whatsapp-option {
    background: linear-gradient(135deg, #25D366 0%, #20BA5A 100%);
    color: white;
}

body .whatsapp-option:hover {
    transform: translateY(-5px);
    box-shadow: 0 8px 24px rgba(37, 211, 102, 0.4);
    border-color: #20BA5A;
}

/* Teléfono */
body .phone-option {
    background: linear-gradient(135deg, #4a6fa5 0%, #3a5a8f 100%);
    color: white;
}

body .phone-option:hover {
    transform: translateY(-5px);
    box-shadow: 0 8px 24px rgba(74, 111, 165, 0.4);
    border-color: #3a5a8f;
}

/* Email */
body .email-option {
    background: linear-gradient(135deg, #c9b037 0%, #b39f30 100%);
    color: white;
}

body .email-option:hover {
    transform: translateY(-5px);
    box-shadow: 0 8px 24px rgba(201, 176, 55, 0.4);
    border-color: #b39f30;
}

/* Formulario */
body .form-option {
    background: linear-gradient(135deg, #1a365d 0%, #142a4a 100%);
    color: white;
}

body .form-option:hover {
    transform: translateY(-5px);
    box-shadow: 0 8px 24px rgba(26, 54, 93, 0.4);
    border-color: #142a4a;
}

body .contact-option-icon {
    font-size: 2rem;
    flex-shrink: 0;
}

body .contact-option-content {
    flex: 1;
}

body .contact-option-content h6 {
    margin: 0;
    font-size: 1.1rem;
    font-weight: 600;
}

body .contact-option-content p {
    margin: 0.25rem 0 0.5rem;
    font-size: 0.85rem;
    opacity: 0.9;
}

body .contact-option-detail {
    font-size: 0.8rem;
    opacity: 0.8;
    font-weight: 500;
}

body .contact-option-arrow {
    font-size: 1.5rem;
    transition: transform 0.3s ease;
}

body .contact-option:hover .contact-option-arrow {
    transform: translateX(5px);
}

/* Sección de redes sociales */
body .social-section {
    text-align: center;
    padding-top: 1.5rem;
    border-top: 2px solid var(--neutral-300);
}

body .social-title {
    font-size: 0.9rem;
    color: var(--neutral-600);
    margin-bottom: 1rem;
}

body .social-links-modal {
    display: flex;
    justify-content: center;
    gap: 1rem;
}

body .social-link {
    width: 50px;
    height: 50px;
    display: flex;
    align-items: center;
    justify-content: center;
    border-radius: 50%;
    color: white;
    font-size: 1.5rem;
    text-decoration: none;
    transition: all 0.3s ease;
}

body .social-link.instagram {
    background: linear-gradient(135deg, #833ab4, #fd1d1d, #fcb045);
}

body .social-link.linkedin {
    background: #0077b5;
}

body .social-link.tiktok {
    background: #000000;
}

body .social-link:hover {
    transform: translateY(-5px) scale(1.1);
    box-shadow: 0 8px 16px rgba(0, 0, 0, 0.2);
}

/* Footer del modal */
body .modal-footer-modern {
    border: none !important;
    background: var(--neutral-200) !important;
    padding: 1rem 2rem !important;
    justify-content: center !important;
}

body .modal-footer-text {
    margin: 0;
    font-size: 0.85rem;
    color: var(--neutral-600);
    text-align: center;
}

body .modal-footer-text a {
    color: var(--primary);
    text-decoration: underline;
    font-weight: 500;
}

body .modal-footer-text i {
    color: var(--secondary);
    margin-right: 0.5rem;
}

/* Responsive */
@media (max-width: 768px) {
    body .contact-options-grid {
        grid-template-columns: 1fr;
    }

    body .modal-header-modern {
        padding: 1.5rem !important;
    }

    body .modal-body-modern {
        padding: 1.5rem !important;
    }

    body .modal-title {
        font-size: 1.4rem !important;
    }

    body .contact-option {
        padding: 1rem;
    }
}

/* Formulario de contacto mejorado */
body #contact-form {
    background-color: var(--neutral-200) !important;
    border-radius: var(--border-radius-lg) !important;
    padding: var(--spacing-lg) !important;
    max-width: 600px !important;
    margin: 0 auto var(--spacing-xl) !important;
    box-shadow: var(--shadow-md) !important;
}

body #contact-form label {
    display: block !important;
    margin-bottom: var(--spacing-xs) !important;
    font-weight: 500 !important;
    color: var(--neutral-700) !important;
}

body #contact-form input,
body #contact-form textarea,
body #contact-form select {
    width: 100% !important;
    padding: 12px !important;
    margin-bottom: var(--spacing-md) !important;
    border: 1px solid var(--neutral-400) !important;
    border-radius: var(--border-radius-md) !important;
    background-color: var(--neutral-100) !important;
    color: var(--neutral-700) !important;
    font-family: var(--font-secondary) !important;
    font-size: var(--fs-base) !important;
    transition: border-color var(--transition-normal), box-shadow var(--transition-normal) !important;
}

body #contact-form input:focus,
body #contact-form textarea:focus,
body #contact-form select:focus {
    outline: none !important;
    border-color: var(--primary) !important;
    box-shadow: 0 0 0 3px rgba(var(--primary-rgb), 0.2) !important;
}

body #contact-form textarea {
    min-height: 150px !important;
    resize: vertical !important;
}

body #contact-form button[type="submit"] {
    background-color: var(--primary) !important;
    color: var(--neutral-100) !important;
    border: none !important;
    border-radius: var(--border-radius-md) !important;
    padding: 12px 24px !important;
    font-size: var(--fs-base) !important;
    font-weight: 500 !important;
    cursor: pointer !important;
    transition: all var(--transition-normal) !important;
    display: block !important;
    width: 100% !important;
    margin-top: var(--spacing-sm) !important;
    min-height: 44px !important; /* Mejorar área táctil */
}

body #contact-form button[type="submit"]:hover {
    background-color: var(--primary-dark) !important;
    transform: translateY(-2px) !important;
}

/* Ajustes para dispositivos móviles para el formulario */
@media (max-width: 576px) {
    body #contact-form {
        padding: var(--spacing-md) !important;
    }
    
    body #contact-form input,
    body #contact-form textarea,
    body #contact-form select {
        padding: 10px !important;
        font-size: var(--fs-sm) !important;
    }
    
    body #contact-form button[type="submit"] {
        padding: 12px 20px !important;
    }
}

/* Cards uniformes - Grid 2x2 en desktop */
body .areas-practica-grid {
    display: grid !important;
    grid-template-columns: repeat(2, 1fr) !important; /* Forzar 2 columnas */
    gap: 2rem !important;
    margin-top: 2.5rem !important;
    max-width: 1200px !important; /* Aumentado para dar más espacio */
    margin-left: auto !important;
    margin-right: auto !important;
}

/* Responsive: 1 columna en móviles */
@media (max-width: 768px) {
    body .areas-practica-grid {
        grid-template-columns: 1fr !important;
    }
}

body .card-container {
    width: 100% !important; /* Asegurar que ocupe todo el espacio */
    height: 100% !important;
}

body .card {
    height: 100% !important;
    display: flex !important;
    flex-direction: column !important;
    min-height: 350px !important;
    border: none !important;
    border-radius: 12px !important;
    overflow: hidden !important;
    box-shadow: 0 8px 24px rgba(0, 0, 0, 0.08) !important;
    transition: all 0.5s cubic-bezier(0.34, 1.56, 0.64, 1) !important;
    will-change: transform, box-shadow;
}

body .card:hover {
    transform: scale(1.02) translateY(-8px) !important;
    box-shadow: 0 12px 30px rgba(0, 0, 0, 0.15) !important;
}

body .card-header {
    background-color: var(--neutral-200) !important;
    color: var(--primary) !important;
    text-align: center !important;
    padding: 1.5rem !important;
    border-bottom: none !important;
    display: flex !important;
    justify-content: center !important;
    align-items: center !important;
    flex-shrink: 0 !important;
}

body .card-header img {
    width: 60px !important;
    height: 60px !important;
    transition: transform 0.5s cubic-bezier(0.34, 1.56, 0.64, 1) !important;
    will-change: transform;
}

body .card:hover .card-header img {
    transform: scale(1.1) !important;
}

body .card-body {
    padding: 1.5rem !important;
    flex: 1 !important;
    display: flex !important;
    flex-direction: column !important;
}

body .card-body h4 {
    color: var(--primary) !important;
    font-size: 1.5rem !important;
    margin-bottom: 1rem !important;
    text-align: center !important;
}

body .card-text {
    list-style: none !important;
    padding-left: 0 !important;
    margin: 0 !important;
    flex-grow: 1 !important;
}

body .card-text li {
    position: relative !important;
    padding-left: 1.5rem !important;
    margin-bottom: 0.625rem !important;
    font-size: var(--fs-sm) !important;
    color: var(--neutral-600) !important;
}

body .card-text li::before {
    content: '' !important;
    position: absolute !important;
    left: 0 !important;
    top: 12px !important;
    width: 6px !important;
    height: 6px !important;
    border-radius: 50% !important;
    background-color: var(--secondary) !important;
}

/* Corregir los iconos del tema */
body .dark-icon {
    opacity: 1 !important; /* Visible en modo claro (luna) */
    transform: rotate(0) !important;
    will-change: opacity, transform;
}

body .light-icon {
    opacity: 0 !important; /* Oculto en modo claro */
    transform: rotate(90deg) !important;
    will-change: opacity, transform;
}

/* CONSOLIDACIÓN DE SELECTORES TEMA OSCURO */
/* Usar consistentemente html.dark-theme para coincidencia con styles.css */

html.dark-theme .dark-icon {
    opacity: 0 !important; /* Oculto en modo oscuro */
    transform: rotate(-90deg) !important;
}

html.dark-theme .light-icon {
    opacity: 1 !important; /* Visible en modo oscuro (sol) */
    transform: rotate(0) !important;
}

/* Colores de tema oscuro */
html.dark-theme body,
html.dark-theme main,
html.dark-theme section {
    background-color: var(--neutral-100) !important;
    color: var(--neutral-600) !important;
}

html.dark-theme .navbar {
    background-color: rgba(var(--neutral-100-rgb), 0.85) !important;
}

html.dark-theme .card {
    background-color: var(--neutral-200) !important;
    border: 1px solid var(--neutral-300) !important;
}

html.dark-theme .card-header {
    background-color: var(--neutral-300) !important;
}

html.dark-theme .section-title,
html.dark-theme .card-body h4,
html.dark-theme h1, 
html.dark-theme h2, 
html.dark-theme h3, 
html.dark-theme h4, 
html.dark-theme h5, 
html.dark-theme h6 {
    color: var(--neutral-700) !important;
}

html.dark-theme .card-text li {
    color: var(--neutral-600) !important;
}

html.dark-theme .modal-header {
    background-color: var(--primary) !important;
}

html.dark-theme .modal-content,
html.dark-theme .modal-body {
    background-color: var(--neutral-100) !important;
}

html.dark-theme .modal-footer {
    background-color: var(--neutral-200) !important;
}

html.dark-theme .comentario-card {
    background-color: var(--neutral-200) !important;
}

html.dark-theme .comentario-header h4 {
    color: var(--neutral-700) !important;
}

html.dark-theme .comentario-body p {
    color: var(--neutral-600) !important;
}

html.dark-theme .form-control,
html.dark-theme .form-select {
    background-color: var(--neutral-300) !important;
    border-color: var(--neutral-400) !important;
    color: var(--neutral-700) !important;
}

html.dark-theme .form-floating label {
    color: var(--neutral-500) !important;
}

html.dark-theme .contact-info a {
    color: var(--accent) !important;
}

html.dark-theme .contact-info a:hover {
    color: var(--secondary) !important;
}

/* Mejorar contraste de texto en modo oscuro - ACTUALIZADO */
html.dark-theme p,
html.dark-theme .section-text,
html.dark-theme .card-text li,
html.dark-theme .comentario-body p,
html.dark-theme .description p,
html.dark-theme .hero-content p,
html.dark-theme .territorio-content p,
html.dark-theme .text-design {
    color: #d1d5db !important; /* Gris claro para mejor contraste */
    text-shadow: 0 1px 2px rgba(0, 0, 0, 0.3) !important;
}

/* Fondos oscuros mejorados */
html.dark-theme body,
html.dark-theme main,
html.dark-theme section {
    background-color: #1a1a2e !important; /* Azul oscuro profundo */
    color: #d1d5db !important;
}

html.dark-theme .section-padding {
    background-color: #1a1a2e !important;
}

html.dark-theme .bg-light {
    background-color: #16213e !important; /* Ligeramente diferente para secciones alternas */
}

/* ========================================
   FOOTER EN MODO OSCURO
   ======================================== */

html.dark-theme footer {
    background: linear-gradient(135deg, #0a0e27 0%, #16213e 50%, #0a0e27 100%) !important;
    color: #f1f5f9 !important;
}

/* Separador superior más brillante en dark mode */
html.dark-theme footer::before {
    background: linear-gradient(90deg,
        var(--primary) 0%,
        var(--secondary) 30%,
        #ffd700 50%,
        var(--secondary) 70%,
        var(--primary) 100%) !important;
    box-shadow: 0 2px 12px rgba(255, 136, 0, 0.3) !important;
}

/* Títulos en dark mode */
html.dark-theme footer h4 {
    color: #ffffff !important;
    text-shadow: 0 2px 8px rgba(255, 136, 0, 0.2) !important;
}

/* Línea decorativa bajo títulos - más brillante */
html.dark-theme footer h4::after {
    background: linear-gradient(90deg, var(--secondary), #ffd700, transparent) !important;
    box-shadow: 0 0 8px rgba(255, 136, 0, 0.4) !important;
}

/* Párrafos en dark mode */
html.dark-theme footer p {
    color: #e2e8f0 !important;
}

/* Enlaces en dark mode */
html.dark-theme footer a {
    color: #e2e8f0 !important;
}

html.dark-theme footer a:hover {
    color: #ffd700 !important;
    text-shadow: 0 0 8px rgba(255, 215, 0, 0.4) !important;
}

/* Iconos más brillantes en dark mode */
html.dark-theme footer i {
    color: #ffd700 !important;
    filter: drop-shadow(0 0 4px rgba(255, 215, 0, 0.3)) !important;
}

/* Iconos sociales en dark mode */
html.dark-theme footer .social-links a {
    background: linear-gradient(135deg, #1e293b 0%, #0f172a 100%) !important;
    border-color: rgba(255, 215, 0, 0.2) !important;
    box-shadow: 0 4px 16px rgba(0, 0, 0, 0.4) !important;
}

html.dark-theme footer .social-links a:hover {
    background: linear-gradient(135deg, #ffd700 0%, var(--secondary) 100%) !important;
    border-color: #ffd700 !important;
    box-shadow: 0 8px 32px rgba(255, 215, 0, 0.6) !important;
}

html.dark-theme footer .social-links a i {
    color: #ffd700 !important;
}

html.dark-theme footer .social-links a:hover i {
    color: #0a0e27 !important;
}

/* Jurisdicción en dark mode */
html.dark-theme footer .jurisdiccion {
    border-top-color: rgba(255, 215, 0, 0.15) !important;
}

html.dark-theme footer .jurisdiccion p {
    color: #f1f5f9 !important;
}

/* Copyright en dark mode */
html.dark-theme footer .copyright {
    border-top-color: rgba(255, 215, 0, 0.1) !important;
}

html.dark-theme footer .copyright p {
    color: #f1f5f9 !important;
}

/* Territorio cards en modo oscuro */
html.dark-theme .territorio-card {
    background-color: #16213e !important;
    border: 1px solid #2d3748 !important;
}

html.dark-theme .territorio-card h3 {
    color: var(--secondary) !important;
}

/* Botones en modo oscuro */
html.dark-theme button,
html.dark-theme .btn {
    background-color: #2d3748 !important;
    color: #d1d5db !important;
    border-color: #4a5568 !important;
}

html.dark-theme button:hover,
html.dark-theme .btn:hover {
    background-color: var(--primary) !important;
    color: white !important;
}

/* Estilo para resaltar secciones al navegar desde el modal */
.highlight-section {
    animation: highlight-pulse 2s ease-out;
    will-change: box-shadow;
}

@keyframes highlight-pulse {
    0% { 
        box-shadow: 0 0 0 0 rgba(var(--secondary-rgb), 0.7);
    }
    70% { 
        box-shadow: 0 0 0 20px rgba(var(--secondary-rgb), 0);
    }
    100% { 
        box-shadow: 0 0 0 0 rgba(var(--secondary-rgb), 0);
    }
}

/* Estilos específicos para HOME */
body .home-text h1 {
    font-family: 'Playfair Display', serif !important;
    font-size: clamp(3rem, 5.5vw + 0.5rem, 5rem) !important; /* Ligeramente más grande */
    color: #ffffff !important;
    text-transform: uppercase !important;
    line-height: 1.2 !important; /* Más compacto para 3 líneas */
    font-weight: 600 !important; /* Ajustado de 700 a 600 - más refinado */
    text-shadow: 0 4px 12px rgba(0, 0, 0, 0.9) !important; /* Sombra más fuerte */
    transition: color 0.3s ease !important;
    margin-bottom: var(--spacing-lg) !important;
    will-change: color;
    text-align: center;
    letter-spacing: 0.08em !important; /* Ligeramente más espaciado */
    max-width: 900px;
    margin-left: auto !important;
    margin-right: auto !important;
}

/* Estilo para el ampersand en línea separada */
body .home-text h1 br + :not(br) {
    display: inline-block;
}

body .home-text h1:hover {
    color: var(--secondary) !important;
    cursor: default !important;
}

/* ========== EQUIPARAR TODOS LOS TÍTULOS H2 Y H3 ========== */
/* Estilo unificado profesional para todos los títulos de sección */
body .section-title,
body h2.section-title,
body .slider-area h3,
body .hero-content h3,
body h3.wrap {
    font-family: 'Playfair Display', serif !important;
    font-size: clamp(2.2rem, 4vw, 3rem) !important;
    font-weight: 600 !important;
    color: var(--primary) !important;
    text-align: center !important;
    margin-bottom: 2rem !important;
    letter-spacing: 0.02em !important;
    line-height: 1.3 !important;
}

/* ========== ESTILO UNIFICADO PARA TODOS LOS PÁRRAFOS ========== */
body .section-text,
body p,
body .description p,
body .hero-content p,
body .territorio-content p,
body .text-design {
    font-family: 'Inter', -apple-system, BlinkMacSystemFont, 'Segoe UI', sans-serif !important;
    font-size: 1.05rem !important;
    line-height: 1.7 !important;
    color: #4a5568 !important;
    text-align: left !important; /* Alineado a izquierda para mejor lectura */
    margin-bottom: 1.5rem !important;
    letter-spacing: 0.01em !important;
    font-weight: 400 !important;
}

body .home-text h1::after {
    content: '';
    position: absolute;
    width: 0;
    height: 4px;
    background-color: var(--secondary);
    bottom: 0px;
    left: 0;
    transition: width 0.6s ease;
}

body .home-text h1:hover::after {
    width: 80% !important; /* Reemplazado valor fijo por uno relativo */
    max-width: 350px !important; /* Límite máximo para pantallas grandes */
    height: 4px !important;
    border-radius: 0 !important;
    transform: translateY(0) !important;
}

body .home-text h3 {
    font-family: var(--font-secondary) !important;
    font-size: clamp(1.2rem, 2.5vw + 0.3rem, 2.2rem) !important; /* Tamaño reducido */
    color: #ffffff !important;
    font-weight: 500 !important;
    text-shadow: 0 4px 8px rgba(0, 0, 0, 0.8) !important;
    transition: color 0.3s ease !important;
    will-change: color;
    white-space: normal !important;
    overflow: visible !important;
     text-overflow: clip !important;
    max-width: 100% !important;
}

body .home-text h3:hover {
    color: var(--secondary) !important;
    cursor: default !important;
}

body .home-text h3 span {
    color: #f0ca45 !important;
    font-weight: 700 !important;
    text-shadow: 0 2px 4px rgba(0, 0, 0, 0.9) !important;
    transition: color 0.3s ease, transform 0.3s ease !important;
    display: inline-block !important;
    will-change: transform, color;
}

body .home-text h3:hover span {
    color: #ffffff !important;
    transform: scale(1.05) !important;
}

/* Hacer el fondo oscuro más transparente */
body .home-text {
    background-color: rgba(0, 0, 0, 0.3) !important; /* Fondo más transparente */
    padding: 2rem var(--spacing-lg) !important;
}

/* Asegurar que la imagen de fondo se vea mejor */
body .home {
    background-image: linear-gradient(rgba(0, 0, 0, 0.2), rgba(0, 0, 0, 0.2)), url('img/Facultad_de_derecho_uba.webp') !important; /* Gradiente más transparente */
    background-position: center !important;
    background-size: cover !important;
}

/* Mejorar la apariencia de los elementos de formulario */
body .form-floating > .form-control:focus,
body .form-floating > .form-select:focus {
    border-color: var(--primary) !important;
    box-shadow: 0 0 0 0.25rem rgba(var(--primary-rgb), 0.25) !important;
}

/* Ajustar botones en el formulario */
body .btn-lg {
    padding: 0.75rem 2rem !important;
    font-size: 1.125rem !important;
    border-radius: 8px !important;
}

/* ========================================
   SPINNER DEL FORMULARIO - FEEDBACK VISUAL
   ======================================== */

/* Contenedor del spinner */
.spinner-container {
    display: flex !important;
    align-items: center !important;
    justify-content: center !important;
    gap: 1rem !important;
    margin-top: 1.5rem !important;
    padding: 1rem !important;
    background: linear-gradient(135deg, rgba(0, 94, 184, 0.05), rgba(255, 136, 0, 0.05)) !important;
    border-radius: 8px !important;
    border: 1px solid rgba(0, 94, 184, 0.2) !important;
}

/* Ocultar spinner por defecto */
.spinner-container.hidden {
    display: none !important;
}

/* Spinner animado de Bootstrap */
.spinner-border {
    width: 2rem !important;
    height: 2rem !important;
    border-width: 0.25em !important;
    animation: spinner-border 0.75s linear infinite !important;
}

/* Color del spinner */
.spinner-border.text-primary {
    color: var(--primary) !important;
}

/* Texto junto al spinner */
.spinner-text {
    font-family: 'Inter', sans-serif !important;
    font-size: 1rem !important;
    font-weight: 500 !important;
    color: var(--primary) !important;
    letter-spacing: 0.01em !important;
}

/* Animación del spinner (Bootstrap 5 style) */
@keyframes spinner-border {
    to {
        transform: rotate(360deg);
    }
}

/* Dark mode para spinner */
html.dark-theme .spinner-container {
    background: linear-gradient(135deg, rgba(0, 94, 184, 0.15), rgba(255, 136, 0, 0.15)) !important;
    border-color: rgba(255, 136, 0, 0.3) !important;
}

html.dark-theme .spinner-text {
    color: var(--secondary) !important;
}

html.dark-theme .spinner-border.text-primary {
    color: var(--secondary) !important;
}

/* ========================================
   MENSAJES DE FEEDBACK DEL FORMULARIO
   ======================================== */

/* Feedback general - más visible */
.form-feedback {
    margin-top: 1.5rem !important;
    padding: 1rem 1.5rem !important;
    border-radius: 8px !important;
    text-align: center !important;
    font-family: 'Inter', sans-serif !important;
    font-size: 1rem !important;
    font-weight: 500 !important;
    display: block !important;
    animation: slideInUp 0.3s ease-out !important;
}

/* Mensaje de éxito */
.form-feedback.success {
    background: linear-gradient(135deg, rgba(40, 167, 69, 0.15), rgba(34, 139, 34, 0.1)) !important;
    color: #155724 !important;
    border: 2px solid #28a745 !important;
    box-shadow: 0 4px 12px rgba(40, 167, 69, 0.2) !important;
}

/* Mensaje de error */
.form-feedback.error {
    background: linear-gradient(135deg, rgba(220, 53, 69, 0.15), rgba(200, 35, 51, 0.1)) !important;
    color: #721c24 !important;
    border: 2px solid #dc3545 !important;
    box-shadow: 0 4px 12px rgba(220, 53, 69, 0.2) !important;
}

/* Animación de entrada */
@keyframes slideInUp {
    from {
        opacity: 0;
        transform: translateY(20px);
    }
    to {
        opacity: 1;
        transform: translateY(0);
    }
}

/* Dark mode para feedback */
html.dark-theme .form-feedback.success {
    background: linear-gradient(135deg, rgba(40, 167, 69, 0.25), rgba(34, 139, 34, 0.15)) !important;
    color: #4ade80 !important;
    border-color: #22c55e !important;
}

html.dark-theme .form-feedback.error {
    background: linear-gradient(135deg, rgba(220, 53, 69, 0.25), rgba(200, 35, 51, 0.15)) !important;
    color: #fca5a5 !important;
    border-color: #ef4444 !important;
}

/* ========================================
   FOOTER - DISEÑO MODERNO Y PROFESIONAL
   ======================================== */

/* Footer principal - Background con gradiente sutil */
body footer {
    background: linear-gradient(135deg, #2c3e50 0%, #34495e 50%, #2c3e50 100%) !important;
    color: #e8eaed !important;
    padding: 4rem 0 1.5rem !important;
    margin-top: 4rem !important;
    position: relative !important;
    overflow: hidden !important;
}

/* Separador superior decorativo */
body footer::before {
    content: '' !important;
    position: absolute !important;
    top: 0 !important;
    left: 0 !important;
    right: 0 !important;
    height: 4px !important;
    background: linear-gradient(90deg,
        var(--primary) 0%,
        var(--secondary) 50%,
        var(--primary) 100%) !important;
}

/* Container del footer - Asegurar funcionamiento correcto del grid */
body footer .container {
    max-width: 100% !important;
}

/* Row del footer - Forzar alineación desde arriba para todas las columnas */
body footer .row {
    display: flex !important;
    flex-wrap: wrap !important;
    align-items: flex-start !important;
}

/* Columnas del footer - NO usar display flex, mantener grid de Bootstrap */
body footer .col-lg-3,
body footer .col-md-6 {
    text-align: center !important;
    padding-top: 0 !important;
    margin-top: 0 !important;
    vertical-align: top !important;
}

/* Resetear cualquier margen/padding en clases mb de Bootstrap que pueda desalinear */
body footer .mb-4,
body footer .mb-lg-0 {
    margin-bottom: 0 !important;
}

/* Asegurar que todos los h4 estén perfectamente alineados */
body footer h4:first-child {
    margin-top: 0 !important;
    padding-top: 0 !important;
}

/* Títulos del footer - Playfair Display para elegancia */
body footer h4 {
    font-family: 'Playfair Display', serif !important;
    font-size: 1.5rem !important;
    font-weight: 600 !important;
    color: #ffffff !important;
    margin-top: 0 !important;
    margin-bottom: 1.5rem !important;
    letter-spacing: 0.02em !important;
    position: relative !important;
    padding-bottom: 0.75rem !important;
    text-align: center !important;
    width: 100% !important;
    min-height: 60px !important;
}

/* Línea decorativa bajo títulos - Centrada */
body footer h4::after {
    content: '' !important;
    position: absolute !important;
    bottom: 0 !important;
    left: 50% !important;
    transform: translateX(-50%) !important;
    width: 60px !important;
    height: 3px !important;
    background: linear-gradient(90deg, transparent, var(--secondary), transparent) !important;
    border-radius: 2px !important;
}

/* Párrafos del footer - Centrados y con estructura uniforme */
body footer p {
    font-family: 'Inter', sans-serif !important;
    font-size: 0.95rem !important;
    line-height: 1.8 !important;
    color: #cbd5e1 !important;
    margin-top: 0 !important;
    margin-bottom: 0.75rem !important;
    transition: color 0.3s ease !important;
    text-align: center !important;
    width: 100% !important;
    display: flex !important;
    align-items: center !important;
    justify-content: center !important;
    flex-wrap: wrap !important;
    min-height: 1.8rem !important;
}

/* Iconos en el footer - Alineados uniformemente */
body footer i {
    color: var(--secondary) !important;
    font-size: 1.15rem !important;
    margin-right: 0.5rem !important;
    transition: all 0.3s ease !important;
    vertical-align: middle !important;
    flex-shrink: 0 !important;
}

body footer p:hover i {
    transform: scale(1.15) !important;
}

/* Enlaces del footer */
body footer a {
    color: #cbd5e1 !important;
    text-decoration: none !important;
    transition: all 0.3s ease !important;
}

body footer a:hover {
    color: var(--secondary) !important;
    text-decoration: none !important;
}

/* Contenedor de redes sociales - Centrado y alineado con los párrafos */
body footer .social-links {
    display: flex !important;
    gap: 1rem !important;
    margin-top: 0 !important;
    margin-bottom: 0.75rem !important;
    justify-content: center !important;
    width: 100% !important;
    min-height: 1.8rem !important;
}

/* Iconos sociales rediseñados - Círculos grandes y elegantes */
body footer .social-links a {
    display: flex !important;
    align-items: center !important;
    justify-content: center !important;
    width: 50px !important;
    height: 50px !important;
    background: linear-gradient(135deg, #34495e 0%, #2c3e50 100%) !important;
    border: 2px solid rgba(255, 255, 255, 0.1) !important;
    border-radius: 50% !important;
    transition: all 0.4s cubic-bezier(0.175, 0.885, 0.32, 1.275) !important;
    box-shadow: 0 4px 12px rgba(0, 0, 0, 0.15) !important;
    position: relative !important;
    overflow: hidden !important;
}

/* Efecto hover en iconos sociales */
body footer .social-links a:hover {
    background: linear-gradient(135deg, var(--secondary) 0%, var(--primary) 100%) !important;
    border-color: var(--secondary) !important;
    transform: translateY(-8px) scale(1.1) !important;
    box-shadow: 0 8px 24px rgba(255, 136, 0, 0.4) !important;
}

/* Iconos dentro de los círculos sociales */
body footer .social-links a i {
    color: #ffffff !important;
    font-size: 1.5rem !important;
    margin: 0 !important;
    transition: transform 0.3s ease !important;
}

body footer .social-links a:hover i {
    transform: scale(1.2) rotate(5deg) !important;
}

/* Sección de jurisdicción */
body footer .jurisdiccion {
    margin-top: 3rem !important;
    padding-top: 2rem !important;
    border-top: 1px solid rgba(255, 255, 255, 0.1) !important;
    text-align: center !important;
}

body footer .jurisdiccion p {
    font-size: 1rem !important;
    color: #e8eaed !important;
    max-width: 800px !important;
    margin: 0 auto !important;
    line-height: 1.7 !important;
}

/* Sección de copyright */
body footer .copyright {
    margin-top: 2rem !important;
    padding-top: 1.5rem !important;
    border-top: 1px solid rgba(255, 255, 255, 0.08) !important;
    text-align: center !important;
}

body footer .copyright p {
    font-size: 1rem !important;
    color: #e8eaed !important;
    max-width: 800px !important;
    margin: 0 auto !important;
    line-height: 1.7 !important;
    letter-spacing: 0.02em !important;
}

/* Responsive - Tablets */
@media (max-width: 991.98px) {
    body footer {
        padding: 3rem 0 1.5rem !important;
    }

    body footer h4 {
        font-size: 1.35rem !important;
        margin-bottom: 1.25rem !important;
    }

    body footer .col-lg-3,
    body footer .col-md-6 {
        margin-bottom: 2.5rem !important;
        text-align: center !important;
    }
}

/* Responsive - Móviles */
@media (max-width: 767.98px) {
    body footer {
        padding: 2.5rem 0 1.5rem !important;
        margin-top: 3rem !important;
    }

    body footer h4 {
        font-size: 1.25rem !important;
        margin-bottom: 1rem !important;
    }

    body footer h4::after {
        width: 50px !important;
    }

    body footer p {
        font-size: 0.9rem !important;
    }

    body footer .col-lg-3,
    body footer .col-md-6 {
        margin-bottom: 2rem !important;
        text-align: center !important;
    }

    body footer .social-links {
        justify-content: center !important;
    }

    body footer .social-links a {
        width: 45px !important;
        height: 45px !important;
    }

    body footer .social-links a i {
        font-size: 1.35rem !important;
    }

    body footer .jurisdiccion {
        margin-top: 2rem !important;
        padding-top: 1.5rem !important;
    }

    body footer .copyright {
        margin-top: 1.5rem !important;
        padding-top: 1rem !important;
    }
}

/* ==== MEDIA QUERIES NECESARIOS ==== */

/* XL - Pantallas grandes (hasta 1199.98px) */
@media (max-width: 1199.98px) {
    /* Ajustes específicos para pantallas grandes */
    body .home-text h1 {
        font-size: clamp(2.5rem, 4.5vw + 0.5rem, 4rem) !important;
    }
    
    body .home-text h3 {
        font-size: clamp(1.1rem, 2.2vw + 0.3rem, 2rem) !important;
    }
    
    /* Modal ajustes */
    body .modal-header {
        padding: 1.25rem 1.75rem !important;
    }
    
    body .modal-body {
        padding: 1.75rem !important;
    }
}

/* LG - Pantallas medianas (hasta 991.98px) */
@media (max-width: 991.98px) {
    /* Home ajustes */
    body .home-text h1 {
        font-size: clamp(2.2rem, 4vw + 0.5rem, 3.5rem) !important;
    }
    
    body .home-text h3 {
        font-size: clamp(1rem, 2vw + 0.3rem, 1.8rem) !important;
    }
    
    /* Ajuste para modal en tablet */
    body .modal-title {
        font-size: 1.5rem !important;
    }
    
    /* Mejorar cards en tablet */
    body .card {
        min-height: 300px !important;
    }
}

/* MD - Tablets (hasta 767.98px) */
@media (max-width: 767.98px) {
    /* Home ajustes */
    body .home-text {
        width: 90% !important;
        padding: 1.5rem var(--spacing-md) !important;
    }
    
    body .home-text h1 {
        font-size: clamp(2rem, 3.5vw + 0.5rem, 3rem) !important;
    }
    
    /* Tarjetas más compactas en dispositivos medianos */
    body .card-header {
        padding: 1.25rem !important;
    }
    
    body .card-body {
        padding: 1.25rem !important;
    }
    
    body .card-body h4 {
        font-size: 1.3rem !important;
    }
    
    /* Modal ajustes */
    body .modal-header {
        padding: 1rem 1.5rem !important;
    }
    
    body .modal-body {
        padding: 1.5rem !important;
    }
    
    body .modal-title {
        font-size: 1.3rem !important;
    }
    
    /* Contacto info en modal más compacto */
    body .contact-info {
        gap: 1rem !important;
    }
    
    body .contact-info i {
        font-size: 1.1rem !important;
        margin-right: 0.75rem !important;
    }
}

/* SM - Móviles (hasta 575.98px) */
@media (max-width: 575.98px) {
    /* Home más compacto */
    body .home-text {
        padding: 1.25rem var(--spacing-sm) !important;
    }
    
    body .home-text h1 {
        font-size: clamp(1.8rem, 3vw + 0.5rem, 2.5rem) !important;
        margin-bottom: var(--spacing-md) !important;
    }
    
    .home-text h3,
  body .home-text h3 {
    font-size: clamp(1rem, 1.8vw + 0.3rem, 1.5rem) !important;
    line-height: 1.3 !important;
    margin-top: var(--spacing-md) !important;
  }
  
  .home-text,
  body .home-text {
    padding: 1.5rem var(--spacing-sm) !important;
    width: 95% !important; /* Aumentamos ligeramente el ancho */
  }
    
    /* Botones más compactos */
    body .btn-lg {
        padding: 0.5rem 1.5rem !important;
        font-size: 1rem !important;
    }
    
    /* Modal más compacto para móvil */
    body .modal-header {
        padding: 0.75rem 1rem !important;
    }
    
    body .modal-body {
        padding: 1rem !important;
    }
    
    body .modal-title {
        font-size: 1.2rem !important;
    }
    
    body .modal-footer {
        padding: 0.5rem 1rem !important;
    }
    
    /* Tarjetas más verticales */
    body .card {
        min-height: 280px !important;
    }
    
    body .card-header {
        padding: 1rem !important;
    }
    
    body .card-header img {
        width: 50px !important;
        height: 50px !important;
    }
    
    body .card-body {
        padding: 1rem !important;
    }
    
    body .card-body h4 {
        font-size: 1.2rem !important;
        margin-bottom: 0.75rem !important;
    }
    
    body .card-text li {
        font-size: var(--fs-xs) !important;
        padding-left: 1.25rem !important;
        margin-bottom: 0.5rem !important;
    }
}

/* ========== OVERRIDE FINAL: BANNER DE URGENCIAS ========== */
/* Estos estilos tienen máxima prioridad sobre Bootstrap y styles.css */
body .emergency-banner {
    position: relative !important;
    background: linear-gradient(135deg, #1a1a2e 0%, #16213e 100%) !important;
    border-top: 3px solid #ff3838 !important;
    border-bottom: 3px solid #ff3838 !important;
    color: #ffffff !important;
    padding: 25px 0 !important;
    text-align: center !important;
    z-index: 1051 !important;  /* Encima del navbar */
    box-shadow: 0 4px 25px rgba(255, 56, 56, 0.4), inset 0 2px 0 rgba(255, 56, 56, 0.2) !important;
    animation: urgent-glow 2s ease-in-out infinite !important;
    display: none !important;
    opacity: 0 !important;
    transform: translateY(-100%) !important;
    transition: all 0.3s ease !important;
}

body .emergency-banner.visible {
    display: block !important;
    opacity: 1 !important;
    transform: translateY(0) !important;
}

@keyframes urgent-glow {
    0%, 100% {
        box-shadow: 0 4px 25px rgba(255, 56, 56, 0.4), inset 0 2px 0 rgba(255, 56, 56, 0.2);
        border-top-color: #ff3838;
        border-bottom-color: #ff3838;
    }
    50% {
        box-shadow: 0 6px 35px rgba(255, 56, 56, 0.7), inset 0 2px 0 rgba(255, 56, 56, 0.3);
        border-top-color: #ff5555;
        border-bottom-color: #ff5555;
    }
}

body .emergency-banner .container {
    display: flex !important;
    align-items: center !important;
    justify-content: center !important;
    position: relative !important;
    max-width: 100% !important;
}

body .emergency-banner p {
    margin: 0 auto !important;
    padding: 0 70px !important;
    font-size: 18px !important;
    line-height: 1.7 !important;
    width: 100% !important;
    font-weight: 500 !important;
    text-align: center !important;
    letter-spacing: 0.3px !important;
    color: #e8e8e8 !important;
    text-shadow: 0 2px 6px rgba(0, 0, 0, 0.5) !important;
}

body .emergency-banner p strong {
    color: #ff4757 !important;
    font-weight: 700 !important;
    font-size: 1.05em !important;
    text-shadow: 0 0 15px rgba(255, 71, 87, 0.6) !important;
}

body .emergency-banner p i {
    color: #ff3838 !important;
    margin-right: 12px !important;
    font-size: 1.3em !important;
    animation: pulse-icon 1.2s ease-in-out infinite !important;
    filter: drop-shadow(0 0 8px rgba(255, 56, 56, 0.8)) !important;
}

@keyframes pulse-icon {
    0%, 100% {
        transform: scale(1);
        opacity: 1;
        filter: drop-shadow(0 0 8px rgba(255, 56, 56, 0.8));
    }
    50% {
        transform: scale(1.2);
        opacity: 0.95;
        filter: drop-shadow(0 0 15px rgba(255, 56, 56, 1));
    }
}

body .emergency-banner a {
    color: #00d9ff !important;
    font-weight: 700 !important;
    text-decoration: none !important;
    border-bottom: 2px solid #00d9ff !important;
    padding: 3px 8px !important;
    background: rgba(0, 217, 255, 0.1) !important;
    border-radius: 4px !important;
    transition: all 0.3s ease !important;
    display: inline-block !important;
    font-size: 1.05em !important;
    text-shadow: 0 0 12px rgba(0, 217, 255, 0.6) !important;
}

body .emergency-banner a:hover {
    background: #00d9ff !important;
    color: #1a1a2e !important;
    border-bottom-color: transparent !important;
    transform: scale(1.05) !important;
    box-shadow: 0 4px 16px rgba(0, 217, 255, 0.5) !important;
    text-shadow: none !important;
}

body #close-emergency-banner {
    background: rgba(255, 56, 56, 0.2) !important;
    border: 2px solid rgba(255, 56, 56, 0.5) !important;
    border-radius: 50% !important;
    color: #ff3838 !important;
    cursor: pointer !important;
    font-size: 1.3rem !important;
    padding: 0 !important;
    width: 48px !important;
    height: 48px !important;
    display: flex !important;
    align-items: center !important;
    justify-content: center !important;
    position: absolute !important;
    right: 15px !important;
    top: 50% !important;
    transform: translateY(-50%) !important;
    min-width: 48px !important;
    min-height: 48px !important;
    transition: all 0.3s ease !important;
    backdrop-filter: blur(4px) !important;
}

body #close-emergency-banner:hover {
    background: rgba(255, 56, 56, 0.4) !important;
    border-color: #ff3838 !important;
    transform: translateY(-50%) rotate(90deg) scale(1.15) !important;
    box-shadow: 0 0 15px rgba(255, 56, 56, 0.6) !important;
}

/* ========== OVERRIDE FINAL: BOTÓN WHATSAPP FLOTANTE ========== */
/* Botón rectangular con texto visible dentro */
body .whatsapp-float,
html .whatsapp-float,
.whatsapp-float {
    position: fixed !important;
    width: auto !important;  /* Ancho automático para el texto */
    min-width: 220px !important;  /* Ancho mínimo */
    height: 60px !important;  /* Altura fija */
    bottom: 100px !important;  /* Más arriba para evitar superposición */
    right: 30px !important;
    background: linear-gradient(135deg, #25D366 0%, #20BA5A 100%) !important;
    color: white !important;
    border-radius: 30px !important;  /* Forma de píldora */
    text-align: center !important;
    box-shadow: 0 4px 16px rgba(37, 211, 102, 0.4), 0 8px 24px rgba(0, 0, 0, 0.2) !important;
    z-index: 1049 !important;  /* Debajo del navbar y menú móvil */
    display: flex !important;
    align-items: center !important;
    justify-content: center !important;
    gap: 12px !important;  /* Espacio entre icono y texto */
    padding: 0 25px !important;
    transition: all 0.4s cubic-bezier(0.4, 0, 0.2, 1) !important;
    animation: whatsapp-pulse 2.5s ease-in-out infinite !important;
    text-decoration: none !important;
}

/* Icono de WhatsApp dentro del botón */
body .whatsapp-icon,
html .whatsapp-icon,
.whatsapp-icon {
    display: flex !important;
    align-items: center !important;
    justify-content: center !important;
    flex-shrink: 0 !important;
}

/* Texto visible DENTRO del botón (no tooltip) */
body .whatsapp-tooltip,
html .whatsapp-tooltip,
.whatsapp-tooltip {
    position: static !important;  /* No flotante */
    opacity: 1 !important;  /* Siempre visible */
    visibility: visible !important;
    transform: none !important;
    background: transparent !important;
    padding: 0 !important;
    border-radius: 0 !important;
    box-shadow: none !important;
    font-size: 1rem !important;
    font-weight: 600 !important;
    white-space: nowrap !important;
    color: white !important;
}

/* Eliminar el ::after del tooltip */
body .whatsapp-tooltip::after,
html .whatsapp-tooltip::after,
.whatsapp-tooltip::after {
    display: none !important;
}

@keyframes whatsapp-pulse {
    0%, 100% {
        box-shadow: 0 4px 16px rgba(37, 211, 102, 0.4), 0 8px 24px rgba(0, 0, 0, 0.2);
    }
    50% {
        box-shadow: 0 4px 24px rgba(37, 211, 102, 0.6), 0 12px 32px rgba(0, 0, 0, 0.25);
    }
}

body .whatsapp-float:hover,
html .whatsapp-float:hover,
.whatsapp-float:hover {
    transform: scale(1.15) translateY(-3px) !important;
    box-shadow: 0 6px 24px rgba(37, 211, 102, 0.5), 0 12px 36px rgba(0, 0, 0, 0.3) !important;
}

@media (max-width: 768px) {
    body .whatsapp-float,
    html .whatsapp-float,
    .whatsapp-float {
        width: 65px !important;
        height: 65px !important;
        min-width: 65px !important;
        bottom: 100px !important;
        right: 20px !important;
        padding: 0 !important;
        border-radius: 50% !important;
    }

    .whatsapp-tooltip {
        display: none !important;
    }

    /* Ocultar cuando el menú móvil está abierto */
    body.mobile-menu-open .whatsapp-float {
        opacity: 0 !important;
        pointer-events: none !important;
    }
}<|MERGE_RESOLUTION|>--- conflicted
+++ resolved
@@ -23,7 +23,7 @@
     }
 }
 
-/* ========== MENÚ MÓVIL OVERLAY FULL-SCREEN (REESTRUCTURADO) ========== */
+/* ========== MENÚ MÓVIL OVERLAY FULL-SCREEN ========== */
 @media (max-width: 991.98px) {
     /* Prevenir scroll horizontal cuando el menú está cerrado */
     body {
@@ -152,31 +152,14 @@
         visibility: visible !important;
     }
 
-    /* Wrapper de contenido - layout vertical en móvil */
-    body .navbar-content-wrapper {
-        display: flex !important;
-        flex-direction: column !important;
-        width: 100% !important;
-        min-height: 100vh !important;
-        padding-top: 100px !important;
-        padding-bottom: 20px !important;
-    }
-
     /* Contenedor de navegación */
     body .navbar-nav {
         flex-direction: column !important;
         width: 100% !important;
-<<<<<<< HEAD
-        padding: 0 !important;
-        margin: 0 !important;
-        gap: 0 !important;
-        flex: 1 !important; /* Ocupa espacio disponible */
-=======
         padding: 80px 0 0 0 !important; /* Reducido padding superior */
         gap: 0 !important;
         margin: 0 !important; /* Eliminar margin-end auto de Bootstrap */
         flex-grow: 1 !important; /* Ocupar espacio disponible */
->>>>>>> 2523ab88
     }
 
     /* Items de navegación */
@@ -293,23 +276,10 @@
         padding-left: 3.5rem !important;
     }
 
-<<<<<<< HEAD
-    /* WRAPPER DEL BOTÓN - queda AL FINAL */
-    body .navbar-button-wrapper {
-        width: 100% !important;
-        padding: 0 2rem 2rem 2rem !important;
-        margin-top: auto !important; /* Empuja el botón al final */
-    }
-
-    /* Botón de contacto en móvil - ahora dentro del wrapper */
-    body .navbar-button-wrapper .btn-contact-professional {
-        width: 100% !important;
-=======
     /* Botón de contacto en móvil - al final del menú */
     body .navbar-collapse .btn-contact-professional {
         width: calc(100% - 4rem) !important;
         margin: auto 2rem 2rem 2rem !important; /* margin-top: auto empuja al final */
->>>>>>> 2523ab88
         padding: 1rem 1.5rem !important;
         background: linear-gradient(135deg, #f0ca45 0%, #e5b639 100%) !important;
         color: #1a365d !important;
@@ -318,14 +288,10 @@
         font-size: 1.05rem !important;
         box-shadow: 0 4px 15px rgba(240, 202, 69, 0.3) !important;
         transition: all 0.3s ease !important;
-<<<<<<< HEAD
-        display: block !important;
-=======
         flex-shrink: 0 !important; /* No permitir que se comprima */
->>>>>>> 2523ab88
-    }
-
-    body .navbar-button-wrapper .btn-contact-professional:hover {
+    }
+
+    body .navbar-collapse .btn-contact-professional:hover {
         transform: translateY(-2px) !important;
         box-shadow: 0 6px 20px rgba(240, 202, 69, 0.4) !important;
     }
@@ -345,38 +311,6 @@
     /* Prevenir scroll del body cuando el menú está abierto */
     body.mobile-menu-open {
         overflow: hidden !important;
-    }
-}
-
-/* ========== DESKTOP - Restaurar layout normal ========== */
-@media (min-width: 992px) {
-    /* Wrapper horizontal en desktop */
-    body .navbar-content-wrapper {
-        display: flex !important;
-        flex-direction: row !important;
-        justify-content: space-between !important;
-        align-items: center !important;
-        width: 100% !important;
-    }
-
-    /* Nav toma el espacio que necesita */
-    body .navbar-nav {
-        display: flex !important;
-        flex-direction: row !important;
-        gap: 0.5rem !important;
-        flex: 1 !important;
-    }
-
-    /* Button wrapper alineado a la derecha */
-    body .navbar-button-wrapper {
-        margin-left: auto !important;
-        padding: 0 !important;
-    }
-
-    /* Botón normal en desktop */
-    body .navbar-button-wrapper .btn-contact-professional {
-        padding: 0.5rem 1rem !important;
-        white-space: nowrap !important;
     }
 }
 
