--- conflicted
+++ resolved
@@ -47,16 +47,8 @@
         <link rel="stylesheet" href="https://cdn.jsdelivr.net/npm/bootstrap-icons@1.10.5/font/bootstrap-icons.css" media="print" onload="this.media='all'">
         <link rel="stylesheet" href="https://cdn.jsdelivr.net/npm/bootstrap@5.3.2/dist/css/bootstrap.min.css" integrity="sha384-T3c6CoIi6uLrA9TneNEoa7RxnatzjcDSCmG1MXxSR1GAsXEV/Dwwykc2MPK8M2HN" crossorigin="anonymous">
 
-<<<<<<< HEAD
-        <!-- CSS personalizado -->
-        <link rel="stylesheet" type="text/css" href="styles.css?v=20251111">
-
-        <!-- CSS overrides personalizado -->
-        <link rel="stylesheet" type="text/css" href="overrides.css?v=20251111">
-=======
         <!-- CSS personalizado - Reestructurado mobile-first -->
         <link rel="stylesheet" type="text/css" href="styles.css?v=20251112">
->>>>>>> 27fa8276
         
         <!-- Google Analytics (carga diferida) -->
         <script async defer src="https://www.googletagmanager.com/gtag/js?id=G-MLZ2VR5SYR"></script>
